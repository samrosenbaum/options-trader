--- conflicted
+++ resolved
@@ -663,13 +663,6 @@
     }
     projected_returns = compute_projected_returns(contract)
     market_data["projected_returns"] = projected_returns
-<<<<<<< HEAD
-    profit_probability = estimate_profit_probability(contract)
-    risk_metrics = summarize_risk_metrics(contract, projected_returns)
-    market_data["profit_probability"] = profit_probability
-    market_data["risk_metrics"] = risk_metrics
-=======
->>>>>>> 7b3073d8
     if event_context:
         market_data["event_intel"] = event_context
 
