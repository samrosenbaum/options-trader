"""Fetch option chains and evaluate contracts using the modular scoring engine."""

from __future__ import annotations

import json
from datetime import datetime, timezone
<<<<<<< HEAD
from math import sqrt
=======
>>>>>>> 7a64769f
from typing import Any, Dict, Iterable, List, Mapping, Sequence, Tuple
from uuid import uuid4

import numpy as np
import pandas as pd
import yfinance as yf
from scipy import stats
from scipy.stats import norm

POLITICAL_KEYWORDS = {
    "white house",
    "congress",
    "senate",
    "house",
    "regulation",
    "regulatory",
    "sec",
    "federal reserve",
    "treasury",
    "policy",
    "bill",
    "legislation",
    "tariff",
    "sanction",
    "subsidy",
}

AI_INFRA_KEYWORDS = {
    "artificial intelligence",
    "ai infrastructure",
    "ai chip",
    "data center",
    "gpu",
    "accelerator",
    "inference",
    "training cluster",
    "cloud compute",
}

HIGH_VOLATILITY_FOCUS = {
    "HOOD",
    "COIN",
    "PLTR",
    "SMCI",
    "AI",
    "MARA",
}

from src.config import AppSettings, get_settings
from src.models.option import OptionContract, OptionGreeks
from src.models.signal import Signal
from src.scoring import CompositeScoringEngine
from src.storage import OptionSnapshot, RunMetadata, SignalSnapshot
from src.storage.sqlite import SQLiteStorage


def get_options_chain(symbol: str) -> pd.DataFrame | None:
    try:
        ticker = yf.Ticker(symbol)
        info = ticker.info
        current_price = info.get("currentPrice", info.get("regularMarketPrice", 0.0))
        expirations = ticker.options
        if not expirations:
            return None

        all_options: List[pd.DataFrame] = []
        for exp in expirations[:2]:
            opt_chain = ticker.option_chain(exp)
            calls = opt_chain.calls.assign(type="call", expiration=exp)
            puts = opt_chain.puts.assign(type="put", expiration=exp)
            options = pd.concat([calls, puts], ignore_index=True)
            options["symbol"] = symbol
            options["stockPrice"] = current_price
            all_options.append(options)

        return pd.concat(all_options, ignore_index=True) if all_options else None
    except Exception as exc:  # pragma: no cover - defensive logging
        print(f"Error fetching options for {symbol}: {exc}")
        return None


def calculate_greeks(row: pd.Series) -> OptionGreeks:
    S = float(row.get("stockPrice", 0.0))
    K = float(row.get("strike", 0.0))
    expiration_raw = row.get("expiration")
    expiration_ts = pd.to_datetime(expiration_raw)
    if pd.isna(expiration_ts):
        return OptionGreeks()
    if expiration_ts.tzinfo is None:
        expiration_ts = expiration_ts.tz_localize("UTC")
    else:
        expiration_ts = expiration_ts.tz_convert("UTC")
    now = datetime.now(timezone.utc)
    T = max((expiration_ts - pd.Timestamp(now)).total_seconds() / (365.0 * 24 * 60 * 60), 0.0)

    raw_sigma = row.get("impliedVolatility", 0.3)
    sigma = float(raw_sigma if raw_sigma not in (None, 0, 0.0) else 0.3)
    r = 0.05

    if T <= 0 or sigma <= 0 or S <= 0 or K <= 0:
        return OptionGreeks()

    sigma = max(sigma, 1e-6)
    sqrt_T = np.sqrt(T)
    d1 = (np.log(S / K) + (r + 0.5 * sigma**2) * T) / (sigma * sqrt_T)
    d2 = d1 - sigma * sqrt_T

    if row.get("type") == "call":
        delta = norm.cdf(d1)
        theta = -(S * norm.pdf(d1) * sigma) / (2 * sqrt_T) - r * K * np.exp(-r * T) * norm.cdf(d2)
    else:
        delta = -norm.cdf(-d1)
        theta = -(S * norm.pdf(d1) * sigma) / (2 * sqrt_T) + r * K * np.exp(-r * T) * norm.cdf(-d2)

    gamma = norm.pdf(d1) / (S * sigma * sqrt_T)
    vega = S * norm.pdf(d1) * sqrt_T / 100

    return OptionGreeks(
        delta=round(float(delta), 4),
        gamma=round(float(gamma), 6),
        theta=round(float(theta) / 365, 4),
        vega=round(float(vega), 4),
    )


def estimate_profit_probability(contract: OptionContract) -> Dict[str, object]:
    """Estimate probability of profiting by expiration and contextualize breakeven."""

    try:
        days_remaining = max(contract.days_to_expiration, 0)
    except Exception:
        days_remaining = 0

    if contract.stock_price <= 0 or contract.strike <= 0:
        return {
            "probability": 0.0,
            "required_move_pct": None,
            "breakeven_price": None,
            "explanation": "Insufficient price data to model profitability.",
        }

    sigma = float(contract.implied_volatility or 0.0)
    if sigma <= 0:
        sigma = 0.35

    expiration = datetime.combine(contract.expiration, datetime.min.time(), tzinfo=timezone.utc)
    now = datetime.now(timezone.utc)
    T = max((expiration - now).total_seconds() / (365.0 * 24 * 60 * 60), 0.0)
    if T <= 0:
        return {
            "probability": 0.0,
            "required_move_pct": None,
            "breakeven_price": contract.strike,
            "explanation": "Option is at or past expiration so no profit probability could be estimated.",
        }

    if contract.option_type == "call":
        breakeven_price = contract.strike + contract.last_price
        required_move_pct = max(0.0, breakeven_price / max(contract.stock_price, 1e-6) - 1.0)
        direction = "rise"
        payoff_prob_fn = lambda z: 1 - norm.cdf(z)
    else:
        breakeven_price = max(contract.strike - contract.last_price, 0.01)
        required_move_pct = max(0.0, 1.0 - breakeven_price / max(contract.stock_price, 1e-6))
        direction = "fall"
        payoff_prob_fn = norm.cdf

    breakeven_price = max(breakeven_price, 0.01)
    log_ratio = np.log(breakeven_price / max(contract.stock_price, 1e-6))
    drift = (0.05 - 0.5 * sigma**2) * T
    denom = sigma * np.sqrt(T)
    if denom <= 0:
        probability = 0.0
    else:
        z = (log_ratio - drift) / denom
        probability = float(payoff_prob_fn(z))

    probability = float(max(0.0, min(1.0, probability)))
    move_pct = required_move_pct * 100 if required_move_pct is not None else None

    explanation = (
        f"{contract.symbol} needs to close above ${breakeven_price:.2f} "
        f"({move_pct:.1f}% {direction}) by expiration to break even. "
        if contract.option_type == "call"
        else f"{contract.symbol} needs to finish below ${breakeven_price:.2f} "
        f"({move_pct:.1f}% {direction}) by expiration to break even. "
    )
    explanation += (
        f"Using the implied volatility of {sigma * 100:.1f}% over {days_remaining} days, "
        f"the Black-Scholes model implies roughly a {probability * 100:.1f}% chance of finishing profitable."
    )

    return {
        "probability": probability,
        "required_move_pct": required_move_pct,
        "breakeven_price": breakeven_price,
        "days_to_expiration": days_remaining,
        "implied_vol": sigma * 100,
        "explanation": explanation,
    }


def summarize_risk_metrics(contract: OptionContract, projected_returns: Dict[str, float]) -> Dict[str, float]:
    max_return_pct = 0.0
    if projected_returns:
        max_return_pct = max(projected_returns.values()) * 100
    potential_return_pct = projected_returns.get("10%", 0.0) * 100 if projected_returns else 0.0
<<<<<<< HEAD

    premium_per_share = max(contract.last_price, 0.0)
    contract_cost = max(premium_per_share * 100, 0.0)
    if contract_cost <= 0:
        max_loss_amount = 0.0
        max_loss_pct = 0.0
    else:
        max_loss_amount = contract_cost
        max_loss_pct = (max_loss_amount / contract_cost) * 100

    asymmetry = max_return_pct / max(max_loss_pct, 1e-6)
    short_term_ratio = potential_return_pct / max(max_loss_pct, 1e-6)

    max_return_amount = (max_return_pct / 100) * contract_cost if contract_cost > 0 else 0.0
    potential_return_amount = (potential_return_pct / 100) * contract_cost if contract_cost > 0 else 0.0

    return {
        "max_return_pct": round(max_return_pct, 2),
        "max_return_amount": round(max_return_amount, 2),
        "max_loss_pct": round(max_loss_pct, 2),
        "max_loss_amount": round(max_loss_amount, 2),
        "premium_per_contract": round(contract_cost, 2),
        "ten_pct_move_return_amount": round(potential_return_amount, 2),
        "ten_pct_move_return_pct": round(potential_return_pct, 2),
=======
    max_loss_pct = 100.0
    asymmetry = max_return_pct / max(max_loss_pct, 1e-6)
    short_term_ratio = potential_return_pct / max(max_loss_pct, 1e-6)

    return {
        "max_return_pct": round(max_return_pct, 2),
        "max_loss_pct": round(max_loss_pct, 2),
>>>>>>> 7a64769f
        "reward_to_risk": round(asymmetry, 2),
        "ten_pct_move_reward_to_risk": round(short_term_ratio, 2),
    }


def calculate_iv_rank(symbol: str, current_iv: float) -> float:
    try:
        ticker = yf.Ticker(symbol)
        hist = ticker.history(period="1y")
        returns = np.log(hist["Close"] / hist["Close"].shift(1))
        rolling_vol = returns.rolling(window=30).std() * np.sqrt(252) * 100
        iv_low = float(rolling_vol.min())
        iv_high = float(rolling_vol.max())
        if iv_high == iv_low:
            return 50.0
        iv_rank = ((current_iv - iv_low) / (iv_high - iv_low)) * 100
        return round(max(0.0, min(100.0, iv_rank)), 2)
    except Exception:
        return 50.0


def calculate_iv_anomaly(symbol: str, current_iv: float) -> Dict[str, float]:
    """Return IV z-score, percentile, and realized vol spread metrics."""

    try:
        ticker = yf.Ticker(symbol)
        hist = ticker.history(period="1y")
        closes = hist["Close"].dropna()
        if closes.empty:
            raise ValueError("no history")

        returns = np.log(closes / closes.shift(1)).dropna()
        realized = returns.rolling(window=30).std() * np.sqrt(252) * 100
        realized = realized.dropna()
        if realized.empty:
            raise ValueError("insufficient realized volatility history")

        mean_iv = float(realized.mean())
        std_iv = float(realized.std(ddof=0))
        if std_iv == 0:
            raise ValueError("zero volatility dispersion")

        zscore = (current_iv - mean_iv) / std_iv
        percentile = stats.percentileofscore(realized, current_iv) / 100
        latest_realized = float(realized.iloc[-1])
        spread = current_iv - latest_realized

        return {
            "zscore": float(zscore),
            "percentile": float(percentile),
            "current_iv": float(current_iv),
            "mean_iv": mean_iv,
            "std_iv": std_iv,
            "realized_vol": latest_realized,
            "iv_rv_spread": float(spread),
            "observations": int(len(realized)),
        }
    except Exception:
        return {
            "zscore": None,
            "percentile": None,
            "current_iv": float(current_iv),
            "mean_iv": None,
            "std_iv": None,
            "realized_vol": None,
            "iv_rv_spread": None,
            "observations": 0,
        }


def _headline_sentiment(text: str) -> float:
    positive = [
        "surge",
        "rally",
        "record",
        "beat",
        "accelerate",
        "strong",
        "growth",
        "partnership",
        "upgrade",
        "expansion",
    ]
    negative = [
        "plunge",
        "selloff",
        "downgrade",
        "miss",
        "weak",
        "lawsuit",
        "probe",
        "delay",
        "risk",
        "cut",
    ]
    intensity = {"massive", "major", "unusual", "historic"}

    content = text.lower()
    score = 0.0
    for word in positive:
        if word in content:
            score += 1.0
    for word in negative:
        if word in content:
            score -= 1.0
    if any(word in content for word in intensity):
        score *= 1.2
    return max(-1.0, min(1.0, score / 6.0))


def _build_earnings_context(ticker: yf.Ticker) -> Dict[str, object]:
    context: Dict[str, object] = {}
    now = datetime.utcnow()
    try:
        earnings = ticker.get_earnings_dates(limit=6)
    except Exception:
        earnings = None

    if earnings is None or earnings.empty:
        return context

    schedule = earnings.copy()
    schedule.index = pd.to_datetime(schedule.index)
    upcoming = schedule[schedule.index >= pd.Timestamp(now.date())]

    if not upcoming.empty:
        next_date = upcoming.index[0].to_pydatetime()
        delta = (next_date - now).days
        context["earnings_in_days"] = float(delta)
        context["earnings_date"] = next_date.date().isoformat()
    else:
        last_date = schedule.index.sort_values(ascending=False)[0].to_pydatetime()
        delta = (now - last_date).days
        context["earnings_in_days"] = float(-delta)
        context["earnings_date"] = last_date.date().isoformat()

    return context


def _build_news_context(ticker: yf.Ticker) -> Dict[str, object]:
    context: Dict[str, object] = {}
    try:
        news_items = ticker.news or []
    except Exception:
        news_items = []

    if not news_items:
        return context

    total_sentiment = 0.0
    count = 0
    sample_headlines: List[Dict[str, str]] = []
    political_hits: set[str] = set()
    ai_hits: set[str] = set()

    for item in news_items[:8]:
        title = item.get("title", "")
        summary = item.get("summary", "")
        text = f"{title} {summary}".strip()
        if not text:
            continue

        sentiment = _headline_sentiment(text)
        total_sentiment += sentiment
        count += 1

        lowered = text.lower()
        for keyword in POLITICAL_KEYWORDS:
            if keyword in lowered:
                political_hits.add(keyword)
        for keyword in AI_INFRA_KEYWORDS:
            if keyword in lowered:
                ai_hits.add(keyword)

        if len(sample_headlines) < 3:
            sample_headlines.append(
                {
                    "title": title,
                    "url": item.get("link") or item.get("url", ""),
                    "sentiment": round(sentiment, 2),
                }
            )

    if count == 0:
        return context

    avg_sentiment = total_sentiment / count
    if avg_sentiment > 0.35:
        label = "very_bullish"
    elif avg_sentiment > 0.15:
        label = "bullish"
    elif avg_sentiment < -0.35:
        label = "very_bearish"
    elif avg_sentiment < -0.15:
        label = "bearish"
    else:
        label = "neutral"

    context.update(
        {
            "news_sentiment_score": round(avg_sentiment, 3),
            "news_sentiment_label": label,
            "news_headlines": sample_headlines,
            "political_hits": sorted(political_hits),
            "ai_infra_hits": sorted(ai_hits),
        }
    )
    return context


def _build_volatility_context(ticker: yf.Ticker, symbol: str) -> Dict[str, object]:
    context: Dict[str, object] = {}
    try:
        history = ticker.history(period="6mo")
        closes = history["Close"].dropna()
        if closes.empty:
            raise ValueError("no closes")
        returns = np.log(closes / closes.shift(1)).dropna()
        if returns.empty:
            raise ValueError("no returns")
        realized = float(returns.std() * np.sqrt(252))
    except Exception:
        realized = None

    if realized is not None:
        if realized >= 1.0:
            label = "extreme"
        elif realized >= 0.6:
            label = "elevated"
        elif realized >= 0.35:
            label = "above-average"
        else:
            label = "normal"
        context["realized_volatility"] = round(realized, 3)
        context["volatility_label"] = label

    if symbol.upper() in HIGH_VOLATILITY_FOCUS:
        context.setdefault("unique_drivers", []).append("focus-list-volatility")

    return context


<<<<<<< HEAD
def _build_historical_move_context(ticker: yf.Ticker) -> Dict[str, object]:
    try:
        history = ticker.history(period="1y")
        closes = history["Close"].dropna()
        if len(closes) < 10:
            raise ValueError("insufficient price history")

        context: Dict[str, object] = {}
        stats: Dict[str, Dict[str, float]] = {}
        for horizon in (3, 5, 10):
            returns = closes.pct_change(periods=horizon).dropna()
            if returns.empty:
                continue
            abs_returns = returns.abs()
            stats[str(horizon)] = {
                "samples": float(len(abs_returns)),
                "avg_abs_move_pct": float(abs_returns.mean() * 100),
                "p75_abs_move_pct": float(np.percentile(abs_returns, 75) * 100),
                "prob_5pct": float((abs_returns >= 0.05).mean()),
                "prob_10pct": float((abs_returns >= 0.10).mean()),
            }

        if stats:
            context["historical_moves"] = stats
        return context
    except Exception:
        return {}


=======
>>>>>>> 7a64769f
def collect_event_context(symbol: str) -> Dict[str, object]:
    ticker = yf.Ticker(symbol)
    context: Dict[str, object] = {"symbol": symbol}

    earnings_context = _build_earnings_context(ticker)
    if earnings_context:
        context.update(earnings_context)

    news_context = _build_news_context(ticker)
    if news_context:
        context.update(news_context)

    volatility_context = _build_volatility_context(ticker, symbol)
    if volatility_context:
        context.update(volatility_context)

<<<<<<< HEAD
    historical_context = _build_historical_move_context(ticker)
    if historical_context:
        context.update(historical_context)

=======
>>>>>>> 7a64769f
    unique_drivers = set(context.get("unique_drivers", []))
    if context.get("political_hits"):
        unique_drivers.add("policy tailwinds")
    if context.get("ai_infra_hits"):
        unique_drivers.add("AI infrastructure demand")
    if context.get("news_sentiment_label") in {"bullish", "very_bullish"}:
        unique_drivers.add("positive news momentum")
    if context.get("volatility_label") in {"elevated", "extreme"}:
        unique_drivers.add("high realized volatility")

    if unique_drivers:
        context["unique_drivers"] = sorted(unique_drivers)

    if set(context.keys()) == {"symbol"}:
        return {}

    return context


<<<<<<< HEAD
def _nearest_historical_window(
    historical_moves: Dict[str, Dict[str, float]],
    target_days: int,
) -> Tuple[int | None, Dict[str, float] | None]:
    if not historical_moves:
        return None, None

    best_key: int | None = None
    best_payload: Dict[str, float] | None = None
    best_diff: int | None = None
    for window_str, payload in historical_moves.items():
        try:
            window = int(window_str)
        except (TypeError, ValueError):
            continue
        diff = abs(window - target_days)
        if best_diff is None or diff < best_diff:
            best_key = window
            best_payload = payload
            best_diff = diff
    return best_key, best_payload


def build_move_thesis(
    contract: OptionContract,
    event_context: Dict[str, object] | None,
    gamma_signal: Dict[str, object] | None,
    iv_anomaly: Dict[str, float] | None,
) -> Dict[str, object]:
    event_context = event_context or {}
    gamma_signal = gamma_signal or {}
    iv_anomaly = iv_anomaly or {}

    sigma = float(contract.implied_volatility or 0.0)
    if sigma <= 0:
        sigma = 0.35

    days_to_expiration = max(contract.days_to_expiration, 0)
    time_fraction = sqrt(max(days_to_expiration, 1) / 365.0)
    expected_move_pct = sigma * time_fraction * 100

    thresholds: List[Dict[str, object]] = []
    primary_drivers: set[str] = set(event_context.get("unique_drivers", []))

    historical_moves = event_context.get("historical_moves", {})
    nearest_days, nearest_stats = _nearest_historical_window(historical_moves, max(min(days_to_expiration, 10), 1))

    news_label = (event_context.get("news_sentiment_label") or "").replace("_", " ")
    news_score = event_context.get("news_sentiment_score")
    earnings_days = event_context.get("earnings_in_days")
    volatility_label = event_context.get("volatility_label")
    gamma_level = (gamma_signal.get("risk_level") or "").upper()
    iv_zscore = iv_anomaly.get("zscore")

    def add_factor(
        collection: List[Dict[str, object]],
        label: str,
        detail: str,
        weight: float = 0.0,
        driver: str | None = None,
    ) -> float:
        entry = {"label": label, "detail": detail}
        if weight:
            entry["weight"] = round(weight, 3)
        collection.append(entry)
        if driver:
            primary_drivers.add(driver)
        return max(weight, 0.0)

    direction_phrase = "upside" if contract.option_type == "call" else "downside"

    for threshold in (0.05, 0.10):
        label = f"{int(threshold * 100)}%"
        factors: List[Dict[str, object]] = []
        support_bonus = 0.0

        std_pct = sigma * time_fraction
        if std_pct <= 0:
            base_probability = 0.0
        else:
            z = threshold / std_pct
            base_probability = 1 - norm.cdf(z)
        base_probability = float(max(0.0, min(1.0, base_probability)))

        implied_detail = (
            f"Implied volatility at {sigma * 100:.1f}% prices a ±{expected_move_pct:.1f}% one-sigma move into expiration"
        )
        add_factor(factors, "Options Market", implied_detail)

        summary_parts = [
            f"Options pricing implies roughly a {base_probability * 100:.0f}% chance of a {label} {direction_phrase} move by expiration."
        ]

        if isinstance(earnings_days, (int, float)) and earnings_days >= 0 and earnings_days <= max(days_to_expiration, 1):
            detail = (
                f"Earnings in {int(earnings_days)} days can catalyze multi-day swings as guidance and beats reset expectations."
            )
            support_bonus += add_factor(factors, "Earnings Catalyst", detail, 0.12, "upcoming earnings")
            summary_parts.append(detail)

        if news_label and news_label.lower() in {"bullish", "very bullish", "bearish", "very bearish"}:
            direction = "buying" if "bull" in news_label.lower() else "selling"
            score_part = f" (sentiment {news_score:+.2f})" if isinstance(news_score, (int, float)) else ""
            detail = f"Recent news flow is {news_label}{score_part}, indicating {direction} pressure in the tape."
            support_bonus += add_factor(factors, "News Momentum", detail, 0.07, "news momentum")
            summary_parts.append(detail)

        if isinstance(iv_zscore, (int, float)):
            if iv_zscore >= 1.5:
                detail = (
                    f"Option traders are bidding volatility {iv_zscore:.1f}σ above normal, signalling expectations for outsized moves."
                )
                support_bonus += add_factor(factors, "Volatility Bid", detail, 0.1, "volatility dislocation")
                summary_parts.append(detail)
            elif iv_zscore <= -1.5:
                detail = (
                    f"Volatility is {abs(iv_zscore):.1f}σ below average, hinting the market may be underpricing a breakout."
                )
                support_bonus += add_factor(factors, "Volatility Lull", detail, 0.05, "volatility compression")
                summary_parts.append(detail)

        if isinstance(earnings_days, (int, float)) and earnings_days < 0:
            detail = "Post-earnings drift remains active, with traders reacting to the fresh report."
            support_bonus += add_factor(factors, "Post-Earnings Momentum", detail, 0.05)
            summary_parts.append(detail)

        if volatility_label in {"elevated", "extreme"}:
            detail = f"Realized volatility regime is {volatility_label}, so the stock has been swinging aggressively already."
            support_bonus += add_factor(factors, "Realized Volatility", detail, 0.08, "high realized volatility")
            summary_parts.append(detail)

        if gamma_level in {"EXTREME", "HIGH"}:
            detail = "Dealer positioning is short gamma, so directional moves can accelerate as hedges chase price."
            support_bonus += add_factor(factors, "Dealer Positioning", detail, 0.1, "dealer positioning")
            summary_parts.append(detail)
        elif gamma_level in {"MODERATE", "LOW"} and gamma_signal.get("score", 0) > 0:
            detail = "Gamma setup is building, offering fuel if price breaches key strikes."
            support_bonus += add_factor(factors, "Dealer Positioning", detail, 0.05, "dealer positioning")
            summary_parts.append(detail)

        if nearest_days is not None and nearest_stats:
            hist_prob_key = f"prob_{int(threshold * 100)}pct"
            hist_prob = nearest_stats.get(hist_prob_key)
            if isinstance(hist_prob, (int, float)) and hist_prob > 0:
                detail = (
                    f"Historically {hist_prob * 100:.0f}% of {nearest_days}-day windows cleared {label}, based on {int(nearest_stats.get('samples', 0))} samples."
                )
                support_bonus += add_factor(
                    factors,
                    "Historical Move Distribution",
                    detail,
                    min(0.1, hist_prob * 0.2),
                    "historical move tendency",
                )
                summary_parts.append(detail)

        if event_context.get("political_hits"):
            detail = "Policy headlines are in play, which can spark re-rating moves when new information hits."
            support_bonus += add_factor(factors, "Policy Drivers", detail, 0.05, "policy tailwinds")
            summary_parts.append(detail)

        if event_context.get("ai_infra_hits"):
            detail = "AI infrastructure themes are active, attracting institutional flows into the name."
            support_bonus += add_factor(factors, "AI Infrastructure", detail, 0.05, "AI infrastructure demand")
            summary_parts.append(detail)

        conviction = float(max(0.0, min(1.0, base_probability + min(support_bonus, 0.35))))

        threshold_entry = {
            "threshold": label,
            "base_probability_pct": round(base_probability * 100, 1),
            "conviction_pct": round(conviction * 100, 1),
            "factors": factors,
            "summary": " ".join(summary_parts),
        }

        if nearest_days is not None and nearest_stats:
            hist_prob_key = f"prob_{int(threshold * 100)}pct"
            hist_prob = nearest_stats.get(hist_prob_key)
            if isinstance(hist_prob, (int, float)):
                threshold_entry["historical_support"] = {
                    "horizon_days": nearest_days,
                    "probability_pct": round(hist_prob * 100, 1),
                }

        thresholds.append(threshold_entry)

    analysis: Dict[str, object] = {
        "expected_move_pct": round(expected_move_pct, 2),
        "implied_vol": round(sigma * 100, 2),
        "days_to_expiration": days_to_expiration,
        "thresholds": thresholds,
    }

    if primary_drivers:
        analysis["primary_drivers"] = sorted(primary_drivers)

    return analysis


=======
>>>>>>> 7a64769f
def detect_gamma_squeeze(options_df: pd.DataFrame, symbol: str, current_price: float) -> Dict[str, object]:
    """Estimate dealer gamma positioning around the underlying price."""

    try:
        if options_df.empty:
            return {"score": 0.0, "risk_level": "NONE", "reasons": []}

        frame = options_df.copy()
        frame["openInterest"] = frame["openInterest"].fillna(0).astype(float)
        frame["volume"] = frame["volume"].fillna(0).astype(float)
        frame["strike"] = frame["strike"].astype(float)

        # Calculate option gamma for each row to approximate dealer exposure.
        frame["gamma"] = frame.apply(lambda row: calculate_greeks(row).gamma, axis=1)

        exposures: List[Dict[str, float]] = []
        unique_strikes = sorted(frame["strike"].dropna().unique())

        for strike in unique_strikes:
            calls = frame[(frame["type"] == "call") & (frame["strike"] == strike)]
            puts = frame[(frame["type"] == "put") & (frame["strike"] == strike)]

            call_gamma = float((calls["gamma"] * calls["openInterest"]).sum())
            put_gamma = float((puts["gamma"] * puts["openInterest"]).sum())

            call_oi = float(calls["openInterest"].sum())
            put_oi = float(puts["openInterest"].sum())
            call_volume = float(calls["volume"].sum())

            # Assume dealers are net short calls (negative gamma) and net long puts (positive gamma).
            dealer_gamma = (-call_gamma * 100.0) + (put_gamma * 100.0)

            exposures.append(
                {
                    "strike": float(strike),
                    "net_gamma": dealer_gamma,
                    "call_oi": call_oi,
                    "put_oi": put_oi,
                    "call_volume": call_volume,
                }
            )

        if not exposures:
            return {"score": 0.0, "risk_level": "NONE", "reasons": []}

        exposures.sort(key=lambda item: item["strike"])

        # Identify strikes near the spot price where negative gamma is concentrated.
        nearby = [
            exp
            for exp in exposures
            if current_price > 0 and 0.95 <= exp["strike"] / current_price <= 1.05
        ]

        if not nearby:
            return {
                "score": 5.0,
                "risk_level": "LOW",
                "reasons": ["No concentrated dealer short gamma near spot"],
                "exposures": exposures[:10],
            }

        most_negative = min(nearby, key=lambda item: item["net_gamma"])
        max_short_gamma = most_negative["net_gamma"]
        max_strike = most_negative["strike"]

        def find_gamma_flip(nodes: List[Dict[str, float]]) -> float | None:
            for idx in range(len(nodes) - 1):
                left = nodes[idx]["net_gamma"]
                right = nodes[idx + 1]["net_gamma"]
                if left <= 0 and right >= 0:
                    return nodes[idx + 1]["strike"]
            return None

        gamma_flip = find_gamma_flip(exposures)

        severity = abs(max_short_gamma)
        if severity >= 150_000:
            risk_level = "EXTREME"
            base_score = 65.0
        elif severity >= 80_000:
            risk_level = "HIGH"
            base_score = 50.0
        elif severity >= 40_000:
            risk_level = "MODERATE"
            base_score = 35.0
        elif severity >= 15_000:
            risk_level = "LOW"
            base_score = 20.0
        else:
            risk_level = "MINIMAL"
            base_score = 10.0

        volume_ratio = most_negative["call_volume"] / max(most_negative["call_oi"], 1.0)

        reasons = [
            f"Dealers short {abs(max_short_gamma):,.0f} gamma at ${max_strike:.2f}",
            f"Call volume/OI ratio {volume_ratio:.1f} near squeeze strike",
        ]

        if gamma_flip is not None:
            reasons.append(f"Gamma flip projected near ${gamma_flip:.2f}")

        return {
            "score": base_score,
            "risk_level": risk_level,
            "max_short_gamma": max_short_gamma,
            "squeeze_strike": max_strike,
            "gamma_flip": gamma_flip,
            "call_volume_ratio": volume_ratio,
            "reasons": reasons,
            "exposures": exposures[:10],
        }
    except Exception:
        return {"score": 0.0, "risk_level": "ERROR", "reasons": []}


def compute_projected_returns(contract: OptionContract) -> Dict[str, float]:
    results: Dict[str, float] = {}
    for move_pct in (0.10, 0.20, 0.30):
        if contract.option_type == "call":
            target_price = contract.stock_price * (1 + move_pct)
            intrinsic = max(0.0, target_price - contract.strike)
        else:
            target_price = contract.stock_price * (1 - move_pct)
            intrinsic = max(0.0, contract.strike - target_price)
        potential_return = max(0.0, intrinsic - contract.last_price)
        risk_reward = potential_return / max(contract.last_price, 0.01)
        results[f"{int(move_pct * 100)}%"] = round(risk_reward, 2)
    return results


def build_contract(row: pd.Series) -> OptionContract:
    payload = row.to_dict()
    for key in ["bid", "ask", "lastPrice", "impliedVolatility", "stockPrice", "strike"]:
        value = payload.get(key)
        if pd.isna(value):
            payload[key] = 0.0
    for key in ["volume", "openInterest"]:
        value = payload.get(key)
        if pd.isna(value):
            payload[key] = 0
    payload["raw"] = row.to_dict()
    return OptionContract.parse_obj(payload)


def evaluate_contract(
    row: pd.Series,
    engine: CompositeScoringEngine,
    iv_rank: float,
    gamma_signal: Dict[str, object],
    iv_anomaly: Dict[str, float],
    event_context: Dict[str, object],
) -> Signal:
    greeks = calculate_greeks(row)
    contract = build_contract(row)
    contract = contract.copy(update={"greeks": greeks})
    market_data = {
        "volume_ratio": float(row.get("volume", 0.0)) / max(float(row.get("openInterest", 0.0)), 1.0),
        "spread_pct": (contract.ask - contract.bid) / max(contract.last_price, 0.01),
        "theta_ratio": abs(greeks.theta) / max(contract.last_price, 0.01),
        "moneyness": abs(contract.stock_price - contract.strike) / max(contract.stock_price, 0.01) if contract.stock_price else 0.0,
        "iv_rank": iv_rank,
        "gamma_squeeze": gamma_signal,
        "iv_anomaly": iv_anomaly,
    }
    projected_returns = compute_projected_returns(contract)
    market_data["projected_returns"] = projected_returns
<<<<<<< HEAD
    profit_probability = estimate_profit_probability(contract)
    risk_metrics = summarize_risk_metrics(contract, projected_returns)
    move_rationale = build_move_thesis(contract, event_context, gamma_signal, iv_anomaly)
    market_data["profit_probability"] = profit_probability
    market_data["risk_metrics"] = risk_metrics
    market_data["move_rationale"] = move_rationale
=======
>>>>>>> 7a64769f
    if event_context:
        market_data["event_intel"] = event_context

    result = engine.score(contract, greeks, market_data)
    result.score.metadata.update(
        {
            "iv_rank": iv_rank,
            "iv_anomaly": iv_anomaly,
            "gamma_signal": gamma_signal,
            "projected_returns": projected_returns,
            "gamma_reasons": gamma_signal.get("reasons", []),
            "volume_ratio": market_data["volume_ratio"],
            "profit_probability": profit_probability,
            "risk_metrics": risk_metrics,
<<<<<<< HEAD
            "move_rationale": move_rationale,
=======
>>>>>>> 7a64769f
        }
    )
    if event_context:
        result.score.metadata["event_intel"] = event_context
    return Signal.from_scoring_result(result)


def rank_options_for_symbol(symbol: str, engine: CompositeScoringEngine) -> Tuple[List[Signal], pd.DataFrame | None]:
    chain = get_options_chain(symbol)
    if chain is None or chain.empty:
        return [], None

    chain = chain.fillna(0)
    current_price = float(chain["stockPrice"].iloc[0]) if "stockPrice" in chain else 0.0
    avg_iv = float(chain.get("impliedVolatility", pd.Series([0])).mean()) * 100
    iv_rank = calculate_iv_rank(symbol, avg_iv)
    iv_anomaly = calculate_iv_anomaly(symbol, avg_iv)
    gamma_signal = detect_gamma_squeeze(chain, symbol, current_price)
    event_context = collect_event_context(symbol)

    signals: List[Signal] = []
    for _, row in chain.iterrows():
        signal = evaluate_contract(row, engine, iv_rank, gamma_signal, iv_anomaly, event_context)
        if signal.score.total_score >= 70:
            signals.append(signal)
    return sorted(signals, key=lambda s: s.score.total_score, reverse=True), chain


def scan_symbols(
    symbols: Sequence[str],
    limit_per_symbol: int = 5,
    engine: CompositeScoringEngine | None = None,
) -> Tuple[List[Signal], Dict[str, pd.DataFrame]]:
    engine = engine or CompositeScoringEngine()
    aggregated: List[Signal] = []
    chains: Dict[str, pd.DataFrame] = {}
    for symbol in symbols:
        ranked, chain = rank_options_for_symbol(symbol, engine)
        if chain is not None:
            chains[symbol] = chain
        if ranked:
            aggregated.extend(ranked[:limit_per_symbol])
    return aggregated, chains


def serialize_signals(signals: Iterable[Signal]) -> List[Dict[str, object]]:
    return [signal.dict() for signal in signals]


def _build_option_snapshots(symbol: str, chain: pd.DataFrame) -> List[OptionSnapshot]:
    snapshots: List[OptionSnapshot] = []
    for record in chain.to_dict(orient="records"):
        snapshots.append(
            OptionSnapshot(
                symbol=symbol,
                option_type=str(record.get("type", "")).lower(),
                expiration=str(record.get("expiration", "")),
                strike=float(record.get("strike", 0.0)),
                contract_symbol=record.get("contractSymbol"),
                data=record,
            )
        )
    return snapshots


def _build_signal_snapshots(signals: Sequence[Signal]) -> List[SignalSnapshot]:
    snapshots: List[SignalSnapshot] = []
    for signal in signals:
        contract_symbol = None
        if signal.contract.raw:
            contract_symbol = signal.contract.raw.get("contractSymbol")
        snapshots.append(
            SignalSnapshot(
                symbol=signal.symbol,
                option_type=signal.contract.option_type,
                score=signal.score.total_score,
                contract_symbol=contract_symbol,
                data=signal.dict(by_alias=True),
            )
        )
    return snapshots


def _create_storage(settings: AppSettings) -> SQLiteStorage:
    sqlite_settings = settings.storage.require_sqlite()
    return SQLiteStorage(sqlite_settings.path, pragmas=sqlite_settings.pragmas)


def _persist_scan_results(
    settings: AppSettings,
    watchlist_name: str,
    watchlist: Sequence[str],
    signals: List[Signal],
    chains: Mapping[str, pd.DataFrame],
) -> None:
    if not chains and not signals:
        return

    storage = _create_storage(settings)
    total_options = sum(len(df) for df in chains.values())
    metadata = RunMetadata(
        run_id=uuid4().hex,
        run_at=datetime.utcnow(),
        environment=settings.env,
        watchlist=watchlist_name,
        extra={
            "symbols": list(watchlist),
            "signal_count": len(signals),
            "option_snapshot_count": total_options,
        },
    )
    option_snapshots: List[OptionSnapshot] = []
    for symbol, chain in chains.items():
        option_snapshots.extend(_build_option_snapshots(symbol, chain))
    signal_snapshots = _build_signal_snapshots(signals)
    storage.save_run(metadata, option_snapshots, signal_snapshots)


if __name__ == "__main__":
    settings = get_settings()
    watchlist_name = "default"
    watchlist = settings.get_watchlist(watchlist_name)
    engine = CompositeScoringEngine(settings.scoring_dict())
    signals, chains = scan_symbols(watchlist, limit_per_symbol=3, engine=engine)
    _persist_scan_results(settings, watchlist_name, watchlist, signals, chains)
    print(json.dumps(serialize_signals(signals), indent=2, default=str))
<|MERGE_RESOLUTION|>--- conflicted
+++ resolved
@@ -4,10 +4,6 @@
 
 import json
 from datetime import datetime, timezone
-<<<<<<< HEAD
-from math import sqrt
-=======
->>>>>>> 7a64769f
 from typing import Any, Dict, Iterable, List, Mapping, Sequence, Tuple
 from uuid import uuid4
 
@@ -215,32 +211,6 @@
     if projected_returns:
         max_return_pct = max(projected_returns.values()) * 100
     potential_return_pct = projected_returns.get("10%", 0.0) * 100 if projected_returns else 0.0
-<<<<<<< HEAD
-
-    premium_per_share = max(contract.last_price, 0.0)
-    contract_cost = max(premium_per_share * 100, 0.0)
-    if contract_cost <= 0:
-        max_loss_amount = 0.0
-        max_loss_pct = 0.0
-    else:
-        max_loss_amount = contract_cost
-        max_loss_pct = (max_loss_amount / contract_cost) * 100
-
-    asymmetry = max_return_pct / max(max_loss_pct, 1e-6)
-    short_term_ratio = potential_return_pct / max(max_loss_pct, 1e-6)
-
-    max_return_amount = (max_return_pct / 100) * contract_cost if contract_cost > 0 else 0.0
-    potential_return_amount = (potential_return_pct / 100) * contract_cost if contract_cost > 0 else 0.0
-
-    return {
-        "max_return_pct": round(max_return_pct, 2),
-        "max_return_amount": round(max_return_amount, 2),
-        "max_loss_pct": round(max_loss_pct, 2),
-        "max_loss_amount": round(max_loss_amount, 2),
-        "premium_per_contract": round(contract_cost, 2),
-        "ten_pct_move_return_amount": round(potential_return_amount, 2),
-        "ten_pct_move_return_pct": round(potential_return_pct, 2),
-=======
     max_loss_pct = 100.0
     asymmetry = max_return_pct / max(max_loss_pct, 1e-6)
     short_term_ratio = potential_return_pct / max(max_loss_pct, 1e-6)
@@ -248,7 +218,6 @@
     return {
         "max_return_pct": round(max_return_pct, 2),
         "max_loss_pct": round(max_loss_pct, 2),
->>>>>>> 7a64769f
         "reward_to_risk": round(asymmetry, 2),
         "ten_pct_move_reward_to_risk": round(short_term_ratio, 2),
     }
@@ -491,38 +460,6 @@
     return context
 
 
-<<<<<<< HEAD
-def _build_historical_move_context(ticker: yf.Ticker) -> Dict[str, object]:
-    try:
-        history = ticker.history(period="1y")
-        closes = history["Close"].dropna()
-        if len(closes) < 10:
-            raise ValueError("insufficient price history")
-
-        context: Dict[str, object] = {}
-        stats: Dict[str, Dict[str, float]] = {}
-        for horizon in (3, 5, 10):
-            returns = closes.pct_change(periods=horizon).dropna()
-            if returns.empty:
-                continue
-            abs_returns = returns.abs()
-            stats[str(horizon)] = {
-                "samples": float(len(abs_returns)),
-                "avg_abs_move_pct": float(abs_returns.mean() * 100),
-                "p75_abs_move_pct": float(np.percentile(abs_returns, 75) * 100),
-                "prob_5pct": float((abs_returns >= 0.05).mean()),
-                "prob_10pct": float((abs_returns >= 0.10).mean()),
-            }
-
-        if stats:
-            context["historical_moves"] = stats
-        return context
-    except Exception:
-        return {}
-
-
-=======
->>>>>>> 7a64769f
 def collect_event_context(symbol: str) -> Dict[str, object]:
     ticker = yf.Ticker(symbol)
     context: Dict[str, object] = {"symbol": symbol}
@@ -539,13 +476,6 @@
     if volatility_context:
         context.update(volatility_context)
 
-<<<<<<< HEAD
-    historical_context = _build_historical_move_context(ticker)
-    if historical_context:
-        context.update(historical_context)
-
-=======
->>>>>>> 7a64769f
     unique_drivers = set(context.get("unique_drivers", []))
     if context.get("political_hits"):
         unique_drivers.add("policy tailwinds")
@@ -565,209 +495,6 @@
     return context
 
 
-<<<<<<< HEAD
-def _nearest_historical_window(
-    historical_moves: Dict[str, Dict[str, float]],
-    target_days: int,
-) -> Tuple[int | None, Dict[str, float] | None]:
-    if not historical_moves:
-        return None, None
-
-    best_key: int | None = None
-    best_payload: Dict[str, float] | None = None
-    best_diff: int | None = None
-    for window_str, payload in historical_moves.items():
-        try:
-            window = int(window_str)
-        except (TypeError, ValueError):
-            continue
-        diff = abs(window - target_days)
-        if best_diff is None or diff < best_diff:
-            best_key = window
-            best_payload = payload
-            best_diff = diff
-    return best_key, best_payload
-
-
-def build_move_thesis(
-    contract: OptionContract,
-    event_context: Dict[str, object] | None,
-    gamma_signal: Dict[str, object] | None,
-    iv_anomaly: Dict[str, float] | None,
-) -> Dict[str, object]:
-    event_context = event_context or {}
-    gamma_signal = gamma_signal or {}
-    iv_anomaly = iv_anomaly or {}
-
-    sigma = float(contract.implied_volatility or 0.0)
-    if sigma <= 0:
-        sigma = 0.35
-
-    days_to_expiration = max(contract.days_to_expiration, 0)
-    time_fraction = sqrt(max(days_to_expiration, 1) / 365.0)
-    expected_move_pct = sigma * time_fraction * 100
-
-    thresholds: List[Dict[str, object]] = []
-    primary_drivers: set[str] = set(event_context.get("unique_drivers", []))
-
-    historical_moves = event_context.get("historical_moves", {})
-    nearest_days, nearest_stats = _nearest_historical_window(historical_moves, max(min(days_to_expiration, 10), 1))
-
-    news_label = (event_context.get("news_sentiment_label") or "").replace("_", " ")
-    news_score = event_context.get("news_sentiment_score")
-    earnings_days = event_context.get("earnings_in_days")
-    volatility_label = event_context.get("volatility_label")
-    gamma_level = (gamma_signal.get("risk_level") or "").upper()
-    iv_zscore = iv_anomaly.get("zscore")
-
-    def add_factor(
-        collection: List[Dict[str, object]],
-        label: str,
-        detail: str,
-        weight: float = 0.0,
-        driver: str | None = None,
-    ) -> float:
-        entry = {"label": label, "detail": detail}
-        if weight:
-            entry["weight"] = round(weight, 3)
-        collection.append(entry)
-        if driver:
-            primary_drivers.add(driver)
-        return max(weight, 0.0)
-
-    direction_phrase = "upside" if contract.option_type == "call" else "downside"
-
-    for threshold in (0.05, 0.10):
-        label = f"{int(threshold * 100)}%"
-        factors: List[Dict[str, object]] = []
-        support_bonus = 0.0
-
-        std_pct = sigma * time_fraction
-        if std_pct <= 0:
-            base_probability = 0.0
-        else:
-            z = threshold / std_pct
-            base_probability = 1 - norm.cdf(z)
-        base_probability = float(max(0.0, min(1.0, base_probability)))
-
-        implied_detail = (
-            f"Implied volatility at {sigma * 100:.1f}% prices a ±{expected_move_pct:.1f}% one-sigma move into expiration"
-        )
-        add_factor(factors, "Options Market", implied_detail)
-
-        summary_parts = [
-            f"Options pricing implies roughly a {base_probability * 100:.0f}% chance of a {label} {direction_phrase} move by expiration."
-        ]
-
-        if isinstance(earnings_days, (int, float)) and earnings_days >= 0 and earnings_days <= max(days_to_expiration, 1):
-            detail = (
-                f"Earnings in {int(earnings_days)} days can catalyze multi-day swings as guidance and beats reset expectations."
-            )
-            support_bonus += add_factor(factors, "Earnings Catalyst", detail, 0.12, "upcoming earnings")
-            summary_parts.append(detail)
-
-        if news_label and news_label.lower() in {"bullish", "very bullish", "bearish", "very bearish"}:
-            direction = "buying" if "bull" in news_label.lower() else "selling"
-            score_part = f" (sentiment {news_score:+.2f})" if isinstance(news_score, (int, float)) else ""
-            detail = f"Recent news flow is {news_label}{score_part}, indicating {direction} pressure in the tape."
-            support_bonus += add_factor(factors, "News Momentum", detail, 0.07, "news momentum")
-            summary_parts.append(detail)
-
-        if isinstance(iv_zscore, (int, float)):
-            if iv_zscore >= 1.5:
-                detail = (
-                    f"Option traders are bidding volatility {iv_zscore:.1f}σ above normal, signalling expectations for outsized moves."
-                )
-                support_bonus += add_factor(factors, "Volatility Bid", detail, 0.1, "volatility dislocation")
-                summary_parts.append(detail)
-            elif iv_zscore <= -1.5:
-                detail = (
-                    f"Volatility is {abs(iv_zscore):.1f}σ below average, hinting the market may be underpricing a breakout."
-                )
-                support_bonus += add_factor(factors, "Volatility Lull", detail, 0.05, "volatility compression")
-                summary_parts.append(detail)
-
-        if isinstance(earnings_days, (int, float)) and earnings_days < 0:
-            detail = "Post-earnings drift remains active, with traders reacting to the fresh report."
-            support_bonus += add_factor(factors, "Post-Earnings Momentum", detail, 0.05)
-            summary_parts.append(detail)
-
-        if volatility_label in {"elevated", "extreme"}:
-            detail = f"Realized volatility regime is {volatility_label}, so the stock has been swinging aggressively already."
-            support_bonus += add_factor(factors, "Realized Volatility", detail, 0.08, "high realized volatility")
-            summary_parts.append(detail)
-
-        if gamma_level in {"EXTREME", "HIGH"}:
-            detail = "Dealer positioning is short gamma, so directional moves can accelerate as hedges chase price."
-            support_bonus += add_factor(factors, "Dealer Positioning", detail, 0.1, "dealer positioning")
-            summary_parts.append(detail)
-        elif gamma_level in {"MODERATE", "LOW"} and gamma_signal.get("score", 0) > 0:
-            detail = "Gamma setup is building, offering fuel if price breaches key strikes."
-            support_bonus += add_factor(factors, "Dealer Positioning", detail, 0.05, "dealer positioning")
-            summary_parts.append(detail)
-
-        if nearest_days is not None and nearest_stats:
-            hist_prob_key = f"prob_{int(threshold * 100)}pct"
-            hist_prob = nearest_stats.get(hist_prob_key)
-            if isinstance(hist_prob, (int, float)) and hist_prob > 0:
-                detail = (
-                    f"Historically {hist_prob * 100:.0f}% of {nearest_days}-day windows cleared {label}, based on {int(nearest_stats.get('samples', 0))} samples."
-                )
-                support_bonus += add_factor(
-                    factors,
-                    "Historical Move Distribution",
-                    detail,
-                    min(0.1, hist_prob * 0.2),
-                    "historical move tendency",
-                )
-                summary_parts.append(detail)
-
-        if event_context.get("political_hits"):
-            detail = "Policy headlines are in play, which can spark re-rating moves when new information hits."
-            support_bonus += add_factor(factors, "Policy Drivers", detail, 0.05, "policy tailwinds")
-            summary_parts.append(detail)
-
-        if event_context.get("ai_infra_hits"):
-            detail = "AI infrastructure themes are active, attracting institutional flows into the name."
-            support_bonus += add_factor(factors, "AI Infrastructure", detail, 0.05, "AI infrastructure demand")
-            summary_parts.append(detail)
-
-        conviction = float(max(0.0, min(1.0, base_probability + min(support_bonus, 0.35))))
-
-        threshold_entry = {
-            "threshold": label,
-            "base_probability_pct": round(base_probability * 100, 1),
-            "conviction_pct": round(conviction * 100, 1),
-            "factors": factors,
-            "summary": " ".join(summary_parts),
-        }
-
-        if nearest_days is not None and nearest_stats:
-            hist_prob_key = f"prob_{int(threshold * 100)}pct"
-            hist_prob = nearest_stats.get(hist_prob_key)
-            if isinstance(hist_prob, (int, float)):
-                threshold_entry["historical_support"] = {
-                    "horizon_days": nearest_days,
-                    "probability_pct": round(hist_prob * 100, 1),
-                }
-
-        thresholds.append(threshold_entry)
-
-    analysis: Dict[str, object] = {
-        "expected_move_pct": round(expected_move_pct, 2),
-        "implied_vol": round(sigma * 100, 2),
-        "days_to_expiration": days_to_expiration,
-        "thresholds": thresholds,
-    }
-
-    if primary_drivers:
-        analysis["primary_drivers"] = sorted(primary_drivers)
-
-    return analysis
-
-
-=======
->>>>>>> 7a64769f
 def detect_gamma_squeeze(options_df: pd.DataFrame, symbol: str, current_price: float) -> Dict[str, object]:
     """Estimate dealer gamma positioning around the underlying price."""
 
@@ -936,15 +663,6 @@
     }
     projected_returns = compute_projected_returns(contract)
     market_data["projected_returns"] = projected_returns
-<<<<<<< HEAD
-    profit_probability = estimate_profit_probability(contract)
-    risk_metrics = summarize_risk_metrics(contract, projected_returns)
-    move_rationale = build_move_thesis(contract, event_context, gamma_signal, iv_anomaly)
-    market_data["profit_probability"] = profit_probability
-    market_data["risk_metrics"] = risk_metrics
-    market_data["move_rationale"] = move_rationale
-=======
->>>>>>> 7a64769f
     if event_context:
         market_data["event_intel"] = event_context
 
@@ -959,10 +677,6 @@
             "volume_ratio": market_data["volume_ratio"],
             "profit_probability": profit_probability,
             "risk_metrics": risk_metrics,
-<<<<<<< HEAD
-            "move_rationale": move_rationale,
-=======
->>>>>>> 7a64769f
         }
     )
     if event_context:
