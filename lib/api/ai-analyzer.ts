--- conflicted
+++ resolved
@@ -102,13 +102,8 @@
 ): number {
   const targetPrice = type === "call" ? currentPrice * 1.1 : currentPrice * 0.9
   const intrinsicValue = type === "call" ? Math.max(0, targetPrice - strike) : Math.max(0, strike - targetPrice)
-<<<<<<< HEAD
-  const perShareReturn = Math.max(0, intrinsicValue - premium)
-  return perShareReturn * 100
-=======
   // Return the potential dollar gain for a single contract (100 shares)
   return Math.max(0, intrinsicValue - premium) * 100
->>>>>>> 79318355
 }
 
 function getNextExpiration(): string {
