import { NextResponse } from "next/server"
import { resolvePythonExecutable } from "@/lib/server/python"
import path from "path"

export const runtime = "nodejs"
export const maxDuration = 30

export async function GET() {
  try {
    const { spawn } = await import("child_process")
    const pythonPath = await resolvePythonExecutable()
    const scriptPath = path.join(process.cwd(), "scripts", "fetch_market_news.py")

    return await new Promise<NextResponse>((resolve) => {
<<<<<<< HEAD
      const python = spawn(pythonPath, [scriptPath])
=======
      const python = spawn("./venv/bin/python3", ["scripts/fetch_market_news.py"])
>>>>>>> 7c679dc9

      let dataString = ""
      let errorString = ""

      python.stdout.on("data", (data) => {
        dataString += data.toString()
      })

      python.stderr.on("data", (data) => {
        errorString += data.toString()
      })

      python.on("error", (error) => {
        console.error("Failed to start python process:", error)
        resolve(
          NextResponse.json(
            { success: false, error: "Failed to fetch news", details: error instanceof Error ? error.message : String(error) },
            { status: 500 },
          ),
        )
      })

      python.on("close", (code) => {
        if (code !== 0) {
          console.error("Python script error:", errorString)
          resolve(
            NextResponse.json({ success: false, error: "Failed to fetch news", details: errorString }, { status: 500 }),
          )
          return
        }

        try {
          const jsonMatch = dataString.match(/\[[\s\S]*\]/)
          const news = jsonMatch ? JSON.parse(jsonMatch[0]) : []

          resolve(
            NextResponse.json({
              success: true,
              news,
              source: "yfinance",
            }),
          )
        } catch (error) {
          console.error("Error parsing Python output:", error)
          resolve(NextResponse.json({ success: false, error: "Failed to parse news results" }, { status: 500 }))
        }
      })
    })
  } catch (error) {
    console.error("Error executing Python script:", error)
    return NextResponse.json({ success: false, error: "Failed to fetch news" }, { status: 500 })
  }
}<|MERGE_RESOLUTION|>--- conflicted
+++ resolved
@@ -12,11 +12,7 @@
     const scriptPath = path.join(process.cwd(), "scripts", "fetch_market_news.py")
 
     return await new Promise<NextResponse>((resolve) => {
-<<<<<<< HEAD
-      const python = spawn(pythonPath, [scriptPath])
-=======
       const python = spawn("./venv/bin/python3", ["scripts/fetch_market_news.py"])
->>>>>>> 7c679dc9
 
       let dataString = ""
       let errorString = ""
