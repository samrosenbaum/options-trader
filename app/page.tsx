--- conflicted
+++ resolved
@@ -294,13 +294,8 @@
     }
 
     // Risk/Reward ratio
-<<<<<<< HEAD
-    const shortTermRatio = opp.shortTermRiskRewardRatio ?? (potentialReturn / Math.max(Math.abs(maxLossPercent), 1))
-    const asymmetryRatio = opp.riskRewardRatio ?? (maxReturn / Math.max(Math.abs(maxLossPercent), 1))
-=======
     const shortTermRatio = opp.shortTermRiskRewardRatio ?? (potentialReturn / Math.max(Math.abs(maxLoss), 1))
     const asymmetryRatio = opp.riskRewardRatio ?? (maxReturn / Math.max(Math.abs(maxLoss), 1))
->>>>>>> fc37c674
     if (shortTermRatio > 5) {
       explanation += `This creates an excellent near-term risk/reward ratio of ${shortTermRatio.toFixed(1)}:1 on a 10% move, meaning you could make ${shortTermRatio.toFixed(1)}x more than you could lose. `
     } else if (shortTermRatio > 2) {
