'use client'

import { useState, useEffect, useMemo, useCallback } from 'react'
import Image from 'next/image'
import RealTimeProgress from '../components/real-time-progress'
import LiveTicker from '../components/live-ticker'

interface MoveAnalysisFactor {
  label: string
  detail: string
  weight: number | null
}

interface MoveAnalysisThreshold {
  threshold: string
  baseProbability: number | null
  conviction: number | null
  summary: string
  factors: MoveAnalysisFactor[]
  historicalSupport: { horizonDays: number | null; probability: number | null } | null
}

interface MoveAnalysis {
  expectedMovePercent: number | null
  impliedVol: number | null
  daysToExpiration: number | null
  thresholds: MoveAnalysisThreshold[]
  drivers: string[]
}

interface EnhancedDirectionalBias {
  direction: 'bullish' | 'bearish' | 'neutral'
  confidence: number
  score: number
  recommendation: string
  signals: Array<{
    name: string
    weight: number
    direction: 'bullish' | 'bearish' | 'neutral'
    score: number
    confidence: number
    weighted_contribution: number
    rationale: string
  }>
  timestamp: string
}

interface SwingSignalFactor {
  name: string
  score: number
  rationale: string
  details: Record<string, unknown>
}

interface SwingSignalNewsHeadline {
  title?: string
  summary?: string
  url?: string
  publisher?: string
  sentiment_score?: number
  sentiment_label?: string
}

interface SwingSignalMetadata extends Record<string, unknown> {
  generated_at?: string
  lookback?: string
  interval?: string
  atr_ratio?: number
  summary?: string
  momentum_zscore?: number
  volume_zscore?: number
  news_sample?: SwingSignalNewsHeadline[]
  market_context?: Record<string, unknown>
}

interface SwingSignalInsight {
  symbol: string
  compositeScore: number
  classification: string
  factors: SwingSignalFactor[]
  metadata: SwingSignalMetadata
}

type OpportunitySortOption =
  | 'promising'
  | 'riskReward'
  | 'probability'
  | 'maxReturn'
  | 'safety'
  | 'expiration'

interface Opportunity {
  symbol: string
  optionType: string
  strike: number
  expiration: string
  premium: number
  tradeSummary?: string
  stockPrice: number
  score: number
  confidence: number
  reasoning: string[]
  patterns: string[]
  catalysts: string[]
  riskLevel: string
  potentialReturn: number
  potentialReturnAmount: number
  maxReturn: number
  maxReturnAmount: number
  maxLossPercent: number
  maxLossAmount: number
  breakeven: number
  ivRank: number
  volumeRatio: number
  probabilityOfProfit: number | null
  profitProbabilityExplanation: string
  breakevenMovePercent: number | null
  breakevenPrice: number | null
  riskRewardRatio: number | null
  shortTermRiskRewardRatio: number | null
  greeks: {
    delta: number
    gamma: number
    theta: number
    vega: number
  }
  daysToExpiration: number
  returnsAnalysis: Array<{
    move: string
    return: number
  }>
  moveAnalysis?: MoveAnalysis | null
  eventIntel?: {
    earnings_in_days?: number
    news_sentiment_label?: string
    unique_drivers?: string[]
  }
  gammaSqueezeScore?: number
  unusualFlowScore?: number
  maxPainStrike?: number
  newsImpactScore?: number
  recentNews?: Array<{
    headline: string
    summary: string
    source: string
    category: string
    sentiment: {
      score: number
      label: string
    }
    impact_score: number
  }>
  swingSignal?: SwingSignalInsight | null
  swingSignalError?: string
  enhancedDirectionalBias?: EnhancedDirectionalBias | null
}

interface CryptoAlert {
  symbol: string
  name: string
  current_price: number
  market_cap: number
  action: 'BUY' | 'SELL' | 'HOLD'
  confidence: number
  strategy: string
  entry_price: number
  target_price: number
  stop_loss: number
  position_size: {
    recommended_size: number
    position_amounts: Record<string, { amount: number; percentage: number }>
    risk_level: string
  }
  risk_level: string
  reasons: string[]
  urgency: number
  timestamp: string
}

type InvestmentScenario = {
  contractCost: number
  contractsToBuy: number
  totalCost: number
  remainingCapital: number
  requiredCapital: number
  shortfall: number
  displayCost: number
  basis: 'position' | 'perContract'
  potentialReturnAmount: number
  potentialReturnAmountPerContract: number
  maxReturnAmount: number
  maxReturnAmountPerContract: number
  maxLossAmount: number
  maxLossAmountPerContract: number
  scenarios: Array<{
    move: string
    return: number
    profit: number
    totalValue: number
  }>
}

function ProfitLossSlider({
  opportunity,
  contractsToTrade = 1
}: {
  opportunity: Opportunity
  contractsToTrade?: number
}) {
  const [stockPricePercent, setStockPricePercent] = useState(0)

  // Safely extract values with fallbacks
  const stockPrice = typeof opportunity.stockPrice === 'number' && opportunity.stockPrice > 0 ? opportunity.stockPrice : 0
  const strike = typeof opportunity.strike === 'number' && opportunity.strike > 0 ? opportunity.strike : 0
  const premium = typeof opportunity.premium === 'number' && opportunity.premium > 0 ? opportunity.premium : 0
  const optionType = opportunity.optionType
  const breakevenPrice = opportunity.breakevenPrice || (
    optionType === 'call' ? strike + premium : strike - premium
  )

  // Calculate the range for the slider (±50% or ±2x expected move, whichever is larger)
  const expectedMove = opportunity.moveAnalysis?.expectedMovePercent || 20
  const maxRange = Math.max(50, expectedMove * 2)

  // Calculate target stock price based on slider percentage
  const targetStockPrice = stockPrice * (1 + stockPricePercent / 100)
  const dollarMove = targetStockPrice - stockPrice

  // Calculate option value at target price
  let optionValue = 0
  if (optionType === 'call') {
    optionValue = Math.max(0, targetStockPrice - strike)
  } else {
    optionValue = Math.max(0, strike - targetStockPrice)
  }

  // Calculate P/L with safety checks
  const costBasis = premium * 100 * contractsToTrade
  const currentValue = optionValue * 100 * contractsToTrade
  const profitLoss = currentValue - costBasis
  const profitLossPercent = costBasis > 0 ? (profitLoss / costBasis) * 100 : 0

  // Determine color based on profit/loss
  const getColor = () => {
    if (profitLoss > 0) return 'text-emerald-600'
    if (profitLoss < 0) return 'text-red-600'
    return 'text-slate-600'
  }

  const getBgColor = () => {
    if (profitLoss > 0) return 'bg-emerald-100 dark:bg-emerald-900/30'
    if (profitLoss < 0) return 'bg-red-100 dark:bg-red-900/30'
    return 'bg-slate-100 dark:bg-slate-800'
  }

  // Calculate breakeven percentage with safety check
  const breakevenPercent = stockPrice > 0 ? ((breakevenPrice - stockPrice) / stockPrice) * 100 : 0

  return (
    <div className="bg-white dark:bg-slate-700 rounded-xl p-5 mb-4 border-2 border-slate-200 dark:border-slate-600">
      <div className="mb-4">
        <div className="flex items-center justify-between mb-2">
          <h5 className="font-semibold text-slate-900 dark:text-white">Interactive Profit/Loss Explorer</h5>
          <button
            onClick={() => setStockPricePercent(0)}
            className="text-xs px-2 py-1 bg-slate-100 dark:bg-slate-600 text-slate-600 dark:text-slate-300 rounded hover:bg-slate-200 dark:hover:bg-slate-500"
          >
            Reset
          </button>
        </div>
        <p className="text-xs text-slate-500 dark:text-slate-400">
          Move the slider to explore how stock price changes affect your profit/loss
        </p>
      </div>

      {/* Slider */}
      <div className="relative mb-6">
        <input
          type="range"
          min={-maxRange}
          max={maxRange}
          step={0.5}
          value={stockPricePercent}
          onChange={(e) => setStockPricePercent(parseFloat(e.target.value))}
          className="w-full h-2 bg-slate-200 dark:bg-slate-600 rounded-lg appearance-none cursor-pointer slider"
          style={{
            background: `linear-gradient(to right,
              #ef4444 0%,
              #f59e0b ${((breakevenPercent + maxRange) / (maxRange * 2)) * 100}%,
              #10b981 ${((breakevenPercent + maxRange) / (maxRange * 2)) * 100}%,
              #10b981 100%)`
          }}
        />

        {/* Breakeven marker */}
        <div
          className="absolute top-0 w-0.5 h-2 bg-slate-900 dark:bg-white"
          style={{
            left: `${((breakevenPercent + maxRange) / (maxRange * 2)) * 100}%`,
            transform: 'translateX(-50%)'
          }}
        />
        <div
          className="absolute -bottom-5 text-xs text-slate-600 dark:text-slate-400 whitespace-nowrap"
          style={{
            left: `${((breakevenPercent + maxRange) / (maxRange * 2)) * 100}%`,
            transform: 'translateX(-50%)'
          }}
        >
          BE
        </div>
      </div>

      {/* Results */}
      <div className={`${getBgColor()} rounded-lg p-4 space-y-3`}>
        <div className="grid grid-cols-2 gap-4">
          <div>
            <div className="text-xs text-slate-600 dark:text-slate-400 mb-1">Stock Price Move</div>
            <div className="text-lg font-bold text-slate-900 dark:text-white">
              {stockPricePercent >= 0 ? '+' : ''}{stockPricePercent.toFixed(1)}%
            </div>
            <div className="text-xs text-slate-500 dark:text-slate-400">
              ${stockPrice.toFixed(2)} → ${targetStockPrice.toFixed(2)} ({dollarMove >= 0 ? '+' : ''}${dollarMove.toFixed(2)})
            </div>
          </div>

          <div>
            <div className="text-xs text-slate-600 dark:text-slate-400 mb-1">Profit/Loss</div>
            <div className={`text-lg font-bold ${getColor()}`}>
              {profitLoss >= 0 ? '+' : ''}${profitLoss.toFixed(2)}
            </div>
            <div className={`text-xs ${getColor()}`}>
              {profitLossPercent >= 0 ? '+' : ''}{profitLossPercent.toFixed(1)}% return
            </div>
          </div>
        </div>

        <div className="pt-2 border-t border-slate-300 dark:border-slate-600">
          <div className="flex justify-between text-xs">
            <span className="text-slate-600 dark:text-slate-400">Option Value</span>
            <span className="font-semibold text-slate-900 dark:text-white">
              ${optionValue.toFixed(2)}/share (${currentValue.toFixed(2)} total)
            </span>
          </div>
          <div className="flex justify-between text-xs mt-1">
            <span className="text-slate-600 dark:text-slate-400">Cost Basis</span>
            <span className="font-semibold text-slate-900 dark:text-white">
              ${costBasis.toFixed(2)}
            </span>
          </div>
        </div>
      </div>
    </div>
  )
}

export default function HomePage() {
  const [opportunities, setOpportunities] = useState<Opportunity[]>([])
  const [totalEvaluated, setTotalEvaluated] = useState(0)
  const [isLoading, setIsLoading] = useState(true)
  const [lastSuccessfulUpdate, setLastSuccessfulUpdate] = useState<Date | null>(null)
  const [investmentAmount, setInvestmentAmount] = useState(1000)
  const [activeTab, setActiveTab] = useState<'options' | 'crypto'>('options')
  const [cryptoAlerts, setCryptoAlerts] = useState<CryptoAlert[]>([])
  const [cryptoLoading, setCryptoLoading] = useState(false)
  const [sortOption, setSortOption] = useState<OpportunitySortOption>('promising')
  const [isStaleData, setIsStaleData] = useState(false)
  const [expandedCards, setExpandedCards] = useState<Record<string, boolean>>({})

  const toggleCard = (cardId: string) => {
    setExpandedCards(prev => ({
      ...prev,
      [cardId]: !prev[cardId],
    }))
  }

  const fetchOpportunities = useCallback(async () => {
    try {
      const response = await fetch('/api/scan-python')
      const data = await response.json()

      if (data.success) {
        // Extract totalEvaluated regardless of whether we found opportunities
        const evaluatedFromApi =
          typeof data.totalEvaluated === 'number'
            ? data.totalEvaluated
            : typeof data.total_evaluated === 'number'
              ? data.total_evaluated
              : Array.isArray(data.opportunities)
                ? data.opportunities.length
                : 0

        // Only update if we got results, or if this is the initial load
        if (data.opportunities && data.opportunities.length > 0) {
          setOpportunities(data.opportunities)
          setTotalEvaluated(evaluatedFromApi)
          setLastSuccessfulUpdate(new Date())
          setIsStaleData(false)
        } else if (opportunities.length === 0) {
          // If we have no existing data, update even with empty results
          setOpportunities([])
          setTotalEvaluated(evaluatedFromApi) // Use actual count, not 0
          setIsStaleData(false)
        } else {
          // Keep existing data but mark as stale
          setIsStaleData(true)
          console.warn('Scan returned no results - keeping previous data visible')
        }
      }
    } catch (error) {
      console.error('Error fetching opportunities:', error)
      // On error, keep existing data and mark as stale
      if (opportunities.length > 0) {
        setIsStaleData(true)
      }
    } finally {
      setIsLoading(false)
    }
  }, [opportunities])

  const fetchCryptoAlerts = async () => {
    try {
      setCryptoLoading(true)
      const response = await fetch('/api/crypto-scan')
      const data = await response.json()
      if (data.success) {
        setCryptoAlerts(data.trading_alerts || [])
      }
    } catch (error) {
      console.error('Error fetching crypto alerts:', error)
    } finally {
      setCryptoLoading(false)
    }
  }

  const isMarketOpen = () => {
    const now = new Date()

    // Convert to Eastern Time
    const etTime = new Date(now.toLocaleString('en-US', { timeZone: 'America/New_York' }))
    const day = etTime.getDay() // 0 = Sunday, 6 = Saturday
    const hour = etTime.getHours()
    const minute = etTime.getMinutes()

    // Market is closed on weekends
    if (day === 0 || day === 6) return false

    // Market hours: 9:30 AM - 4:00 PM ET
    const marketOpen = 9.5 // 9:30 AM
    const marketClose = 16 // 4:00 PM
    const currentTime = hour + minute / 60

    return currentTime >= marketOpen && currentTime < marketClose
  }

  useEffect(() => {
    fetchOpportunities()
    // Auto-refresh disabled - user must manually refresh to avoid API overuse
  }, [fetchOpportunities])

  useEffect(() => {
    setExpandedCards({})
  }, [opportunities])

  const sortedOpportunities = useMemo(() => {
    if (opportunities.length === 0) {
      return opportunities
    }

    console.log(`Sorting ${opportunities.length} opportunities by: ${sortOption}`)
    const ranked = [...opportunities]
    const toNumber = (value: number | null | undefined, fallback: number) =>
      typeof value === 'number' && Number.isFinite(value) ? value : fallback

    const comparePromising = (a: Opportunity, b: Opportunity) => {
      const scoreDiff = toNumber(b.score, -Infinity) - toNumber(a.score, -Infinity)
      if (scoreDiff !== 0) return scoreDiff

      const riskDiff = toNumber(b.riskRewardRatio, -Infinity) - toNumber(a.riskRewardRatio, -Infinity)
      if (riskDiff !== 0) return riskDiff

      const probDiff =
        toNumber(b.probabilityOfProfit, -Infinity) - toNumber(a.probabilityOfProfit, -Infinity)
      if (probDiff !== 0) return probDiff

      return toNumber(b.potentialReturn, -Infinity) - toNumber(a.potentialReturn, -Infinity)
    }

    const compareRiskReward = (a: Opportunity, b: Opportunity) => {
      const diff = toNumber(b.riskRewardRatio, -Infinity) - toNumber(a.riskRewardRatio, -Infinity)
      if (diff !== 0) return diff
      return comparePromising(a, b)
    }

    const compareProbability = (a: Opportunity, b: Opportunity) => {
      const diff =
        toNumber(b.probabilityOfProfit, -Infinity) - toNumber(a.probabilityOfProfit, -Infinity)
      if (diff !== 0) return diff
      return comparePromising(a, b)
    }

    const compareMaxReturn = (a: Opportunity, b: Opportunity) => {
      const diff = toNumber(b.maxReturn, -Infinity) - toNumber(a.maxReturn, -Infinity)
      if (diff !== 0) return diff
      return comparePromising(a, b)
    }

    const compareSafety = (a: Opportunity, b: Opportunity) => {
      const diff = toNumber(a.maxLossPercent, Infinity) - toNumber(b.maxLossPercent, Infinity)
      if (diff !== 0) return diff
      return comparePromising(a, b)
    }

    const compareExpiration = (a: Opportunity, b: Opportunity) => {
      const diff = toNumber(a.daysToExpiration, Infinity) - toNumber(b.daysToExpiration, Infinity)
      if (diff !== 0) return diff
      return comparePromising(a, b)
    }

    const comparatorMap: Record<OpportunitySortOption, (a: Opportunity, b: Opportunity) => number> = {
      promising: comparePromising,
      riskReward: compareRiskReward,
      probability: compareProbability,
      maxReturn: compareMaxReturn,
      safety: compareSafety,
      expiration: compareExpiration,
    }

    const comparator = comparatorMap[sortOption] ?? comparePromising
    ranked.sort(comparator)

    // Debug: Check sorting results
    if (ranked.length > 0) {
      console.log('After sorting by', sortOption, '- Top 3:')
      ranked.slice(0, 3).forEach((opp, i) => {
        console.log(`  ${i + 1}. ${opp.symbol} - Score: ${opp.score}, RR: ${opp.riskRewardRatio}, Prob: ${opp.probabilityOfProfit}, MaxRet: ${opp.maxReturn}, MaxLoss%: ${opp.maxLossPercent}, DTE: ${opp.daysToExpiration}`)
      })
    }

    return ranked
  }, [opportunities, sortOption])

  const availableSortOptions: Array<{ value: OpportunitySortOption; label: string }> = [
    { value: 'promising', label: 'Most Promising' },
    { value: 'riskReward', label: 'Highest Asymmetry' },
    { value: 'probability', label: 'Highest Win Rate' },
    { value: 'maxReturn', label: 'Highest Max Return' },
    { value: 'safety', label: 'Lowest Risk' },
    { value: 'expiration', label: 'Soonest Expiration' },
  ]

  const getRiskColor = (riskLevel: string) => {
    switch (riskLevel) {
      case 'low': return 'bg-emerald-50 text-emerald-700 border-emerald-200'
      case 'medium': return 'bg-amber-50 text-amber-700 border-amber-200'
      case 'high': return 'bg-red-50 text-red-700 border-red-200'
      default: return 'bg-slate-50 text-slate-700 border-slate-200'
    }
  }

  const getScoreColor = (score: number) => {
    if (score >= 90) return 'bg-red-500 text-white'
    if (score >= 80) return 'bg-orange-500 text-white'
    if (score >= 70) return 'bg-amber-500 text-white'
    return 'bg-slate-400 text-white'
  }

  const formatCurrency = (amount: number) => {
    return new Intl.NumberFormat('en-US', {
      style: 'currency',
      currency: 'USD',
      minimumFractionDigits: 2,
      maximumFractionDigits: 2,
    }).format(amount)
  }

  const formatPercent = (value: number | null | undefined, digits = 0) => {
    if (value === null || value === undefined || Number.isNaN(value)) {
      return '—'
    }
    return `${value.toFixed(digits)}%`
  }

  const safeToFixed = (value: number | null | undefined, digits = 1) => {
    if (value === null || value === undefined || Number.isNaN(value)) {
      return null
    }
    return value.toFixed(digits)
  }

  const formatSwingClassification = (classification?: string | null) => {
    if (!classification) {
      return null
    }

    const normalized = classification.toLowerCase()
    const mapping: Record<string, string> = {
      elevated_swing_risk: 'Elevated swing risk',
      watchlist: 'On watchlist',
      calm: 'Calm regime',
    }

    if (mapping[normalized]) {
      return mapping[normalized]
    }

    return classification
      .split('_')
      .map((segment) => segment.charAt(0).toUpperCase() + segment.slice(1))
      .join(' ')
  }

  const getSwingBadgeClass = (classification?: string | null) => {
    switch (classification) {
      case 'elevated_swing_risk':
        return 'bg-red-100 text-red-700 border border-red-200 dark:bg-red-500/10 dark:text-red-200 dark:border-red-500/40'
      case 'watchlist':
        return 'bg-amber-100 text-amber-700 border border-amber-200 dark:bg-amber-500/10 dark:text-amber-200 dark:border-amber-500/40'
      case 'calm':
        return 'bg-emerald-100 text-emerald-700 border border-emerald-200 dark:bg-emerald-500/10 dark:text-emerald-200 dark:border-emerald-500/40'
      default:
        return 'bg-slate-100 text-slate-700 border border-slate-200 dark:bg-slate-700/40 dark:text-slate-200 dark:border-slate-600/50'
    }
  }

  const formatDetailValue = (value: unknown): string => {
    if (typeof value === 'number') {
      if (Number.isInteger(value)) {
        return value.toLocaleString()
      }
      if (Math.abs(value) >= 100) {
        return value.toFixed(1)
      }
      if (Math.abs(value) >= 1) {
        return value.toFixed(2)
      }
      return value.toFixed(3)
    }

    if (typeof value === 'string') {
      return value.replace(/_/g, ' ')
    }

    if (Array.isArray(value)) {
      return value
        .map((item) => formatDetailValue(item))
        .filter(Boolean)
        .join(', ')
    }

    if (value && typeof value === 'object') {
      return Object.entries(value as Record<string, unknown>)
        .map(([key, val]) => `${key}: ${formatDetailValue(val)}`)
        .join(', ')
    }

    return ''
  }

  const formatBreakevenRequirement = (opp: Opportunity) => {
    const move = opp.breakevenMovePercent
    if (move === null || !Number.isFinite(move)) {
      return null
    }

    if (move <= 0) {
      return 'Already beyond breakeven'
    }

    const direction = opp.optionType === 'put' ? 'drop' : 'gain'
    return `Needs ${Math.abs(move).toFixed(1)}% ${direction} to breakeven`
  }

  const getTradeLogic = (opp: Opportunity) => {
    const isCall = opp.optionType === 'call'
    const daysToExp = opp.daysToExpiration
    const price = Math.max(opp.stockPrice, 0)
    const strike = opp.strike
    const ivRank = opp.ivRank
    const eventIntel = opp.eventIntel || {}

    let logic = ""
    
    // Basic trade direction
    if (isCall) {
      logic += `This is a CALL option betting that ${opp.symbol} will go UP. `
    } else {
      logic += `This is a PUT option betting that ${opp.symbol} will go DOWN. `
    }
    
    // Strike analysis
    const relativeDiff = price > 0 ? Math.abs(price - strike) / price : 0
    if (relativeDiff < 0.01) {
      logic += 'The strike price is essentially at-the-money, so even small moves in the underlying can swing this trade. '
    } else if (isCall) {
      const diffPct = price > 0 ? ((price - strike) / price) * 100 : 0
      if (diffPct > 0) {
        logic += `The strike is ${Math.abs(diffPct).toFixed(1)}% below the stock price, giving this call intrinsic value from the start. `
      } else {
        const neededMove = Math.abs(diffPct)
        logic += `The strike is ${neededMove.toFixed(1)}% above the stock price, so the shares need roughly a ${neededMove.toFixed(1)}% rally to move in-the-money. `
      }
    } else {
      const diffPct = price > 0 ? ((strike - price) / price) * 100 : 0
      if (diffPct > 0) {
        logic += `The strike is ${Math.abs(diffPct).toFixed(1)}% above the stock price, meaning this put already carries intrinsic value from the recent downside move. `
      } else {
        const neededDrop = Math.abs(diffPct)
        logic += `The strike is ${neededDrop.toFixed(1)}% below the stock price, so the underlying would need to drop about ${neededDrop.toFixed(1)}% for the put to move in-the-money. `
      }
    }
    
    // Time analysis
    if (daysToExp <= 7) {
      logic += `With only ${daysToExp} days until expiration, this is a short-term trade that requires quick price movement. `
    } else if (daysToExp <= 30) {
      logic += `With ${daysToExp} days until expiration, this gives a reasonable timeframe for the expected move to play out. `
    } else {
      logic += `With ${daysToExp} days until expiration, this provides plenty of time for the trade thesis to develop. `
    }
    
    // IV analysis
    if (ivRank < 30) {
      logic += `The implied volatility is relatively low (${ivRank.toFixed(0)}% rank), meaning options are cheap and volatility could expand, boosting option prices. `
    } else if (ivRank > 70) {
      logic += `The implied volatility is high (${ivRank.toFixed(0)}% rank), meaning options are expensive but could benefit from volatility contraction. `
    } else {
      logic += `The implied volatility is moderate (${ivRank.toFixed(0)}% rank), providing a balanced environment for the trade. `
    }
    
    // Pattern-specific logic
    if (opp.gammaSqueezeScore && opp.gammaSqueezeScore > 0) {
      logic += `The high gamma squeeze score suggests potential for explosive upside if the stock breaks through key resistance levels. `
    }
    
    if (opp.unusualFlowScore && opp.unusualFlowScore > 0) {
      logic += `Unusual options activity indicates smart money positioning, potentially signaling an upcoming move. `
    }

    if (typeof eventIntel.earnings_in_days === 'number') {
      if (eventIntel.earnings_in_days >= 0) {
        logic += `Upcoming earnings in ${Math.round(eventIntel.earnings_in_days)} days could be a key catalyst for volatility. `
      } else if (eventIntel.earnings_in_days < 0 && eventIntel.earnings_in_days > -7) {
        logic += `The stock is still reacting to a fresh earnings release from ${Math.abs(Math.round(eventIntel.earnings_in_days))} days ago. `
      }
    }

    if (typeof eventIntel.news_sentiment_label === 'string') {
      const sentimentLabel = String(eventIntel.news_sentiment_label).replace('_', ' ')
      if (['bullish', 'very bullish', 'bearish', 'very bearish'].includes(sentimentLabel.toLowerCase())) {
        logic += `News flow is ${sentimentLabel.toLowerCase()}, reinforcing the directional bias behind this trade. `
      }
    }

    const drivers = opp.moveAnalysis?.drivers?.length
      ? opp.moveAnalysis.drivers
      : Array.isArray(eventIntel.unique_drivers)
        ? eventIntel.unique_drivers
        : []
    if (drivers.length > 0) {
      logic += `Primary drivers include ${drivers.join(', ')}. `
    }

    return logic
  }

  const getGreeksExplanation = (opp: Opportunity) => {
    const explanations = []
    const greeks = opp.greeks
    
    // Delta explanation
    const deltaPercent = (greeks.delta * 100).toFixed(1)
    if (Math.abs(greeks.delta) > 0.5) {
      explanations.push(`Delta of ${deltaPercent}% means this option will move significantly with stock price changes - expect big swings in option value.`)
    } else if (Math.abs(greeks.delta) > 0.3) {
      explanations.push(`Delta of ${deltaPercent}% provides good sensitivity to stock moves while maintaining reasonable premium cost.`)
    } else {
      explanations.push(`Delta of ${deltaPercent}% means the option is less sensitive to small stock moves but cheaper to own.`)
    }
    
    // Gamma explanation
    if (greeks.gamma > 0.02) {
      explanations.push(`High gamma of ${greeks.gamma.toFixed(3)} means the option's sensitivity to stock price changes will increase dramatically as the stock moves in your favor.`)
    } else if (greeks.gamma > 0.01) {
      explanations.push(`Moderate gamma of ${greeks.gamma.toFixed(3)} provides good acceleration as the stock moves in your direction.`)
    } else {
      explanations.push(`Lower gamma of ${greeks.gamma.toFixed(3)} means more linear price movement relative to the stock.`)
    }
    
    // Theta explanation (time decay)
    const thetaDaily = greeks.theta
    if (Math.abs(thetaDaily) > 0.5) {
      explanations.push(`High theta decay of ${thetaDaily.toFixed(2)} per day means this option loses significant value each day - time is working against you.`)
    } else if (Math.abs(thetaDaily) > 0.2) {
      explanations.push(`Moderate theta decay of ${thetaDaily.toFixed(2)} per day means reasonable time decay that won't destroy the trade quickly.`)
    } else {
      explanations.push(`Low theta decay of ${thetaDaily.toFixed(2)} per day means time decay is minimal, giving you more time for the trade to work.`)
    }
    
    // Vega explanation (volatility sensitivity)
    if (greeks.vega > 0.2) {
      explanations.push(`High vega of ${greeks.vega.toFixed(2)} means this option is very sensitive to volatility changes - a volatility spike could significantly boost option value.`)
    } else if (greeks.vega > 0.1) {
      explanations.push(`Moderate vega of ${greeks.vega.toFixed(2)} provides good exposure to volatility expansion while managing premium cost.`)
    } else {
      explanations.push(`Lower vega of ${greeks.vega.toFixed(2)} means the option is less affected by volatility changes, focusing more on directional moves.`)
    }
    
    return explanations
  }

  const renderMoveThesis = (opp: Opportunity) => {
    const thesisPoints = (opp.reasoning || []).filter(Boolean)
    const catalysts = (opp.catalysts || []).filter(Boolean)
    const patterns = (opp.patterns || []).filter(Boolean)
    const moveAnalysis = opp.moveAnalysis
    const tradeLogic = getTradeLogic(opp)

    const swingSignal = opp.swingSignal
    const swingSignalError = opp.swingSignalError

    const swingInsights = (() => {
      if (!swingSignal && !swingSignalError) {
        return null
      }

      const classificationLabel = formatSwingClassification(swingSignal?.classification)
      const compositeScore = typeof swingSignal?.compositeScore === 'number' ? swingSignal.compositeScore : null

      const metadata = swingSignal?.metadata ?? {}
      const atrRatio = typeof metadata.atr_ratio === 'number' ? metadata.atr_ratio : null
      const momentumZ = typeof metadata.momentum_zscore === 'number' ? metadata.momentum_zscore : null
      const volumeZ = typeof metadata.volume_zscore === 'number' ? metadata.volume_zscore : null

      const metrics: Array<{ label: string; value: string }> = [
        {
          label: 'Composite Score',
          value: compositeScore !== null ? compositeScore.toFixed(1) : '—',
        },
        {
          label: 'ATR Expansion',
          value: atrRatio !== null ? `${atrRatio.toFixed(2)}x baseline` : '—',
        },
        {
          label: 'Momentum Z-Score',
          value: momentumZ !== null ? `${momentumZ.toFixed(2)}σ` : '—',
        },
        {
          label: 'Volume Z-Score',
          value: volumeZ !== null ? `${volumeZ.toFixed(2)}σ` : '—',
        },
      ]

      if (metadata.market_context && typeof metadata.market_context === 'object') {
        const context = metadata.market_context as Record<string, unknown>
        const vixRatio = typeof context.vix_ratio === 'number' ? context.vix_ratio : null
        const spyReturn = typeof context.spy_return_5d === 'number' ? context.spy_return_5d : null
        if (vixRatio !== null) {
          metrics.push({ label: 'VIX vs 20d', value: `${(vixRatio * 100).toFixed(0)}%` })
        }
        if (spyReturn !== null) {
          metrics.push({ label: 'SPY 5d', value: `${(spyReturn * 100).toFixed(1)}%` })
        }
      }

      const factors = swingSignal?.factors ?? []
      const sortedFactors = [...factors].sort((a, b) => {
        const scoreA = typeof a.score === 'number' ? a.score : -Infinity
        const scoreB = typeof b.score === 'number' ? b.score : -Infinity
        return scoreB - scoreA
      })

      const newsSample: SwingSignalNewsHeadline[] = []
      if (Array.isArray(metadata.news_sample)) {
        metadata.news_sample.forEach((headline) => {
          newsSample.push(headline)
        })
      }

      return (
        <div className="bg-indigo-50 dark:bg-indigo-950/40 border border-indigo-100 dark:border-indigo-900/50 rounded-2xl p-4 space-y-4">
          <div className="flex flex-col sm:flex-row sm:items-start sm:justify-between gap-3">
            <div>
              <h5 className="font-medium text-indigo-900 dark:text-indigo-100">Multi-Factor Swing Signal</h5>
              <p className="text-xs text-indigo-700/80 dark:text-indigo-200/80">
                Blends volatility, momentum, volume, news sentiment, and market regime to gauge move potential.
              </p>
            </div>
            {classificationLabel && (
              <span className={`px-3 py-1 rounded-full text-xs font-medium ${getSwingBadgeClass(swingSignal?.classification)}`}>
                {classificationLabel}
              </span>
            )}
          </div>

          {swingSignalError && !swingSignal && (
            <div className="text-xs text-red-600 dark:text-red-300 bg-red-50 dark:bg-red-900/30 border border-red-200 dark:border-red-800 rounded-xl px-3 py-2">
              Unable to compute swing signal: {swingSignalError}
            </div>
          )}

          {swingSignal && (
            <>
              {/* Swing Signal Summary */}
              {swingSignal.metadata?.summary && (
                <div className="mb-4 bg-white/70 dark:bg-slate-900/60 border border-indigo-100/60 dark:border-indigo-900/40 rounded-xl px-4 py-3">
                  <div className="text-sm text-slate-700 dark:text-slate-300 leading-relaxed">
                    {swingSignal.metadata.summary}
                  </div>
                </div>
              )}

              <div className="grid grid-cols-1 sm:grid-cols-2 lg:grid-cols-3 gap-3">
                {metrics.map((metric) => (
                  <div key={metric.label} className="bg-white/60 dark:bg-slate-900/60 rounded-xl px-3 py-2">
                    <div className="text-[11px] uppercase tracking-wide text-indigo-600 dark:text-indigo-300 font-semibold">
                      {metric.label}
                    </div>
                    <div className="text-sm font-semibold text-slate-900 dark:text-white">{metric.value}</div>
                  </div>
                ))}
              </div>

              <div className="space-y-3">
                {sortedFactors.map((factor) => {
                  const detailEntries = Object.entries(factor.details ?? {}).filter(([label, value]) =>
                    label !== 'headlines' && value !== null && value !== undefined && formatDetailValue(value) !== ''
                  )
                  return (
                    <div
                      key={factor.name}
                      className="bg-white/70 dark:bg-slate-900/60 border border-indigo-100/60 dark:border-indigo-900/40 rounded-xl px-3 py-3"
                    >
                      <div className="flex items-start justify-between gap-2">
                        <div>
                          <div className="text-sm font-semibold text-slate-900 dark:text-white">{factor.name}</div>
                          <p className="text-xs text-slate-600 dark:text-slate-300 mt-1 leading-relaxed">{factor.rationale}</p>
                        </div>
                        <span className="text-xs font-semibold text-indigo-700 dark:text-indigo-200 bg-indigo-100/80 dark:bg-indigo-800/50 rounded-full px-2 py-1">
                          {safeToFixed(factor.score, 1) ?? '—'}
                        </span>
                      </div>
                      {detailEntries.length > 0 && (
                        <div className="mt-2 flex flex-wrap gap-2">
                          {detailEntries.map(([label, value]) => (
                            <span
                              key={label}
                              className="inline-flex items-center gap-1 rounded-full bg-indigo-100/70 dark:bg-indigo-800/40 text-[11px] text-indigo-700 dark:text-indigo-200 px-2 py-1"
                            >
                              <span className="font-medium">{label.replace(/_/g, ' ')}:</span>
                              <span>{formatDetailValue(value)}</span>
                            </span>
                          ))}
                        </div>
                      )}
                    </div>
                  )
                })}
              </div>

              {newsSample.length > 0 && (
                <div className="bg-white/70 dark:bg-slate-900/60 border border-indigo-100/60 dark:border-indigo-900/40 rounded-xl px-3 py-3">
                  <div className="text-[11px] uppercase tracking-wide text-indigo-600 dark:text-indigo-300 font-semibold mb-2">
                    Recent catalysts sampled
                  </div>
                  <div className="space-y-2">
                    {newsSample.slice(0, 3).map((headline, index) => (
                      <div key={index} className="text-xs text-slate-700 dark:text-slate-200">
                        <div className="font-medium text-slate-900 dark:text-white">{headline?.title || 'Headline unavailable'}</div>
                        <div className="flex flex-wrap items-center gap-x-2 gap-y-1 text-[11px] text-slate-500 dark:text-slate-400 mt-1">
                          {headline?.publisher && <span>{headline.publisher}</span>}
                          {typeof headline?.sentiment_label === 'string' && (
                            <span className="inline-flex items-center gap-1 px-2 py-0.5 rounded-full bg-indigo-100/70 dark:bg-indigo-800/40 text-indigo-700 dark:text-indigo-200">
                              Sentiment: {headline.sentiment_label.replace(/_/g, ' ')}
                              {typeof headline?.sentiment_score === 'number' && (
                                <span>({headline.sentiment_score.toFixed(2)})</span>
                              )}
                            </span>
                          )}
                        </div>
                      </div>
                    ))}
                  </div>
                </div>
              )}
            </>
          )}
        </div>
      )
    })()

    return (
      <div className="space-y-4">
        {swingInsights}

        {tradeLogic && (
          <div className="bg-slate-50 dark:bg-slate-800 rounded-2xl p-4">
            <h5 className="font-medium text-slate-900 dark:text-white mb-2">Trade Logic</h5>
            <p className="text-sm text-slate-700 dark:text-slate-300 leading-relaxed">{tradeLogic}</p>
          </div>
        )}

        {thesisPoints.length > 0 && (
          <div className="bg-slate-50 dark:bg-slate-800 rounded-2xl p-4">
            <h5 className="font-medium text-slate-900 dark:text-white mb-2">Why This Setup Works</h5>
            <ul className="space-y-2 text-sm text-slate-700 dark:text-slate-300 list-disc list-inside">
              {thesisPoints.map((point, index) => (
                <li key={index}>{point}</li>
              ))}
            </ul>
          </div>
        )}

        {moveAnalysis && (
          <div className="bg-slate-50 dark:bg-slate-800 rounded-2xl p-4">
            <h5 className="font-medium text-slate-900 dark:text-white mb-3">Expected Move Analysis</h5>
            <div className="grid grid-cols-1 sm:grid-cols-3 gap-3 mb-3">
              <div>
                <div className="text-xs font-medium text-slate-600 dark:text-slate-400">Expected Move</div>
                <div className="text-sm font-semibold text-slate-900 dark:text-white">
                  {formatPercent(moveAnalysis.expectedMovePercent, 1)}
                </div>
              </div>
              <div>
                <div className="text-xs font-medium text-slate-600 dark:text-slate-400">Implied Volatility</div>
                <div className="text-sm font-semibold text-slate-900 dark:text-white">
                  {formatPercent(moveAnalysis.impliedVol, 1)}
                </div>
              </div>
              <div>
                <div className="text-xs font-medium text-slate-600 dark:text-slate-400">Days to Expiration</div>
                <div className="text-sm font-semibold text-slate-900 dark:text-white">
                  {moveAnalysis.daysToExpiration ?? opp.daysToExpiration}
                </div>
              </div>
            </div>

            {moveAnalysis.thresholds?.length ? (
              <div className="space-y-2">
                {moveAnalysis.thresholds.map((threshold, index) => (
                  <div
                    key={index}
                    className="flex flex-col sm:flex-row sm:items-center sm:justify-between gap-2 rounded-xl bg-white/60 dark:bg-slate-900/60 px-3 py-2"
                  >
                    <div>
                      <div className="text-sm font-medium text-slate-900 dark:text-white">{threshold.threshold}</div>
                      <div className="text-xs text-slate-600 dark:text-slate-400">{threshold.summary}</div>
                    </div>
                    <div className="text-right text-xs text-slate-500 dark:text-slate-400">
                      {threshold.baseProbability !== null && (
                        <div>Base: {formatPercent(threshold.baseProbability, 1)}</div>
                      )}
                      {threshold.conviction !== null && (
                        <div>Conviction: {threshold.conviction.toFixed(1)} / 5</div>
                      )}
                    </div>
                  </div>
                ))}
              </div>
            ) : null}
          </div>
        )}

        {(catalysts.length > 0 || patterns.length > 0) && (
          <div className="bg-slate-50 dark:bg-slate-800 rounded-2xl p-4">
            <h5 className="font-medium text-slate-900 dark:text-white mb-2">Supporting Signals</h5>
            <div className="flex flex-wrap gap-2">
              {patterns.map((pattern, index) => (
                <span key={`pattern-${index}`} className="px-3 py-1 bg-slate-200 dark:bg-slate-700 text-xs font-medium rounded-xl">
                  {pattern}
                </span>
              ))}
              {catalysts.map((catalyst, index) => (
                <span key={`catalyst-${index}`} className="px-3 py-1 bg-emerald-200/80 dark:bg-emerald-900/40 text-xs font-medium text-emerald-900 dark:text-emerald-100 rounded-xl">
                  {catalyst}
                </span>
              ))}
            </div>
          </div>
        )}
      </div>
    )
  }

  const getRiskRewardExplanation = (opp: Opportunity) => {
    const sanitizeNumber = (value: number | null | undefined, fallback: number) => {
      return typeof value === 'number' && Number.isFinite(value) ? value : fallback
    }

    const maxReturn = sanitizeNumber(opp.maxReturn, 0)
    // For long options, max loss is always 100% of premium paid
    const maxLossPercent = sanitizeNumber(opp.maxLossPercent, 100)
    const premiumPerContract = sanitizeNumber(opp.premium, 0) * 100
    const maxLossAmount = sanitizeNumber(opp.maxLossAmount, premiumPerContract)
    const potentialReturn = sanitizeNumber(opp.potentialReturn, 0)
    const daysToExp = sanitizeNumber(opp.daysToExpiration, 0)

    let explanation = `This trade offers a potential return of ${potentialReturn.toFixed(1)}% on a 10% stock move, with a maximum possible return of ${maxReturn.toFixed(1)}%. `

    // Risk assessment
    if (maxLossPercent < 100) {
      explanation += `Your maximum loss is limited to ${maxLossPercent.toFixed(1)}% of your investment (${formatCurrency(maxLossAmount)} per contract). `
    } else {
      explanation += `Your maximum loss is ${maxLossPercent.toFixed(1)}% of your investment (${formatCurrency(maxLossAmount)} per contract). `
    }

    // Risk/Reward ratio
    const lossBasis = Math.max(Math.abs(maxLossPercent), 1)
    const computedShortTermRatio = lossBasis !== 0 ? potentialReturn / lossBasis : 0
    const computedAsymmetryRatio = lossBasis !== 0 ? maxReturn / lossBasis : 0
    const shortTermRatio = sanitizeNumber(opp.shortTermRiskRewardRatio, sanitizeNumber(computedShortTermRatio, 0))
    const asymmetryRatio = sanitizeNumber(opp.riskRewardRatio, sanitizeNumber(computedAsymmetryRatio, 0))
    if (shortTermRatio > 5) {
      explanation += `This creates an excellent near-term risk/reward ratio of ${shortTermRatio.toFixed(1)}:1 on a 10% move, meaning you could make ${shortTermRatio.toFixed(1)}x more than you could lose. `
    } else if (shortTermRatio > 2) {
      explanation += `This creates a good risk/reward ratio of ${shortTermRatio.toFixed(1)}:1, providing favorable odds even on a modest move. `
    } else {
      explanation += `This creates a risk/reward ratio of ${shortTermRatio.toFixed(1)}:1 on the first 10% move. `
    }

    if (asymmetryRatio >= 3) {
      explanation += `The max payoff is ${asymmetryRatio.toFixed(1)}x larger than the capital at risk, giving this setup major asymmetric upside if the stock really runs. `
    } else if (asymmetryRatio >= 1.5) {
      explanation += `There's still ${asymmetryRatio.toFixed(1)}x more upside than downside if the bigger move plays out. `
    }
    
    // Time considerations
    if (daysToExp <= 7) {
      explanation += `With only ${daysToExp} days left, this is a high-conviction trade that needs to work quickly. The short timeframe amplifies both profit potential and time decay risk.`
    } else if (daysToExp <= 30) {
      explanation += `With ${daysToExp} days until expiration, you have a reasonable timeframe for the trade to develop while managing time decay.`
    } else {
      explanation += `With ${daysToExp} days until expiration, you have plenty of time for the trade thesis to play out with lower time decay pressure.`
    }
    
    return explanation
  }

  const calculateInvestmentScenario = (opp: Opportunity, amount: number): InvestmentScenario => {
    const optionPrice = opp.premium || 0
    const contractCost = Math.max(optionPrice * 100, 0)

    // Calculate per-contract returns with proper null/undefined handling
    const potentialReturnPercent = typeof opp.potentialReturn === 'number' && Number.isFinite(opp.potentialReturn) ? opp.potentialReturn : 0
    const maxReturnPercent = typeof opp.maxReturn === 'number' && Number.isFinite(opp.maxReturn) ? opp.maxReturn : 0

    const perContractPotentialReturn = (typeof opp.potentialReturnAmount === 'number' && Number.isFinite(opp.potentialReturnAmount))
      ? opp.potentialReturnAmount
      : (potentialReturnPercent / 100) * contractCost

    const perContractMaxReturn = (typeof opp.maxReturnAmount === 'number' && Number.isFinite(opp.maxReturnAmount))
      ? opp.maxReturnAmount
      : (maxReturnPercent / 100) * contractCost

    const perContractMaxLoss = (typeof opp.maxLossAmount === 'number' && Number.isFinite(opp.maxLossAmount))
      ? opp.maxLossAmount
      : contractCost

    if (contractCost <= 0) {
      return {
        contractCost: 0,
        contractsToBuy: 0,
        totalCost: 0,
        remainingCapital: amount,
        requiredCapital: 0,
        shortfall: 0,
        displayCost: 0,
        basis: 'perContract',
        potentialReturnAmount: 0,
        potentialReturnAmountPerContract: 0,
        maxReturnAmount: 0,
        maxReturnAmountPerContract: 0,
        maxLossAmount: 0,
        maxLossAmountPerContract: 0,
        scenarios: [],
      }
    }

    const contractsToBuy = Math.max(Math.floor(amount / contractCost), 0)
    const totalCost = contractsToBuy * contractCost
    const remainingCapital = Math.max(amount - totalCost, 0)
    const basis: InvestmentScenario['basis'] = contractsToBuy > 0 ? 'position' : 'perContract'
    const displayCost = contractsToBuy > 0 ? totalCost : contractCost
    const requiredCapital = contractCost
    const shortfall = contractsToBuy > 0 ? 0 : Math.max(requiredCapital - amount, 0)

    const potentialReturnAmount = basis === 'position'
      ? perContractPotentialReturn * contractsToBuy
      : perContractPotentialReturn

    const maxReturnAmount = basis === 'position'
      ? perContractMaxReturn * contractsToBuy
      : perContractMaxReturn

    const maxLossAmount = basis === 'position'
      ? perContractMaxLoss * contractsToBuy
      : perContractMaxLoss

    const scenarioBase = basis === 'position' ? totalCost : contractCost

    const scenarios = (opp.returnsAnalysis || []).map((scenario) => {
      const percentReturn = typeof scenario?.return === 'number' && Number.isFinite(scenario.return) ? scenario.return : 0
      const profit = scenarioBase * (percentReturn / 100)
      return {
        move: scenario?.move || '',
        return: percentReturn,
        profit,
        totalValue: scenarioBase + profit,
      }
    })

    return {
      contractCost,
      contractsToBuy,
      totalCost,
      remainingCapital,
      requiredCapital,
      shortfall,
      displayCost,
      basis,
      potentialReturnAmount,
      potentialReturnAmountPerContract: perContractPotentialReturn,
      maxReturnAmount,
      maxReturnAmountPerContract: perContractMaxReturn,
      maxLossAmount,
      maxLossAmountPerContract: perContractMaxLoss,
      scenarios,
    }
  }

  return (
    <div className="min-h-screen bg-[#0D0D0D]">
      {/* Header - Robinhood-inspired dark design */}
      <div className="border-b border-zinc-800 bg-black shadow-sm">
        <div className="max-w-7xl mx-auto px-6 py-6">
          <div className="flex items-center justify-between flex-wrap gap-6">
            {/* Logo and Title */}
            <div className="flex items-center gap-4">
              <div className="w-12 h-12 rounded-xl flex items-center justify-center overflow-hidden">
                <Image src="/logo.svg" alt="Money Printer" width={48} height={48} className="w-full h-full object-contain" />
              </div>
              <div>
                <h1 className="text-2xl font-bold text-white">
                  Money Printer
                </h1>
                <p className="text-sm text-zinc-400">
                  Find explosive trading opportunities
                </p>
              </div>
            </div>

            <div className="flex items-center gap-4 flex-wrap">
              {/* Tab Navigation */}
              <div className="flex items-center bg-zinc-900 rounded-lg p-1 border border-zinc-800">
                <button
                  onClick={() => setActiveTab('options')}
                  className={`px-4 py-2 rounded-lg font-semibold transition-all ${
                    activeTab === 'options'
                      ? 'bg-emerald-500 text-white shadow-lg shadow-emerald-500/30'
                      : 'text-zinc-400 hover:text-white'
                  }`}
                >
                  Options
                </button>
                <button
                  onClick={() => setActiveTab('crypto')}
                  className={`px-4 py-2 rounded-lg font-semibold transition-all ${
                    activeTab === 'crypto'
                      ? 'bg-emerald-500 text-white shadow-lg shadow-emerald-500/30'
                      : 'text-zinc-400 hover:text-white'
                  }`}
                >
                  Crypto
                </button>
              </div>

              <div className="flex items-center gap-2 bg-zinc-900 px-4 py-2.5 rounded-lg border border-zinc-800">
                <span className="text-sm font-semibold text-emerald-500">$</span>
                <input
                  type="number"
                  value={investmentAmount}
                  onChange={(e) => setInvestmentAmount(Number(e.target.value))}
                  className="w-28 text-base font-bold bg-transparent text-white focus:outline-none placeholder-zinc-500"
                  min="100"
                  max="100000"
                  step="100"
                />
              </div>

              <button
                onClick={activeTab === 'options' ? fetchOpportunities : fetchCryptoAlerts}
                disabled={activeTab === 'options' ? isLoading : cryptoLoading}
                className="px-6 py-2.5 bg-emerald-500 hover:bg-emerald-600 text-white rounded-lg font-bold shadow-lg shadow-emerald-500/20 hover:shadow-emerald-500/40 transition-all duration-200 flex items-center gap-2 disabled:opacity-50 disabled:cursor-not-allowed"
              >
                {(activeTab === 'options' ? isLoading : cryptoLoading) ? (
                  <>
                    <div className="w-4 h-4 border-2 border-white dark:border-slate-900 border-t-transparent rounded-full animate-spin"></div>
                    Scanning...
                  </>
                ) : (
                  <>
                    <svg className="w-4 h-4" fill="none" stroke="currentColor" viewBox="0 0 24 24">
                      <path strokeLinecap="round" strokeLinejoin="round" strokeWidth={2} d="M4 4v5h.582m15.356 2A8.001 8.001 0 004.582 9m0 0H9m11 11v-5h-.581m0 0a8.003 8.003 0 01-15.357-2m15.357 2H15" />
                    </svg>
                    Scan
                  </>
                )}
              </button>
              </div>
            </div>

          <div className="mt-4 flex items-center gap-4 flex-wrap text-sm">
            <div className={`flex items-center gap-2 px-3 py-1.5 rounded-lg font-semibold border ${
              isMarketOpen()
                ? 'bg-emerald-500/10 text-emerald-400 border-emerald-500/30'
                : 'bg-zinc-900 text-zinc-400 border-zinc-800'
            }`}>
              <div className={`w-2 h-2 rounded-full ${
                isMarketOpen() ? 'bg-emerald-500 animate-pulse shadow-lg shadow-emerald-500/50' : 'bg-zinc-600'
              }`}></div>
              {isMarketOpen() ? 'Market Open' : 'Market Closed'}
            </div>
            {lastSuccessfulUpdate && (
              <div className="text-zinc-400">
                Last scan: {lastSuccessfulUpdate.toLocaleTimeString()}
                {isStaleData && (
                  <span className="ml-2 px-2 py-1 bg-amber-500/10 text-amber-400 border border-amber-500/30 text-xs rounded-md font-semibold">
                    Cached
                  </span>
                )}
              </div>
            )}
                </div>
                </div>
              </div>

      {/* Live Ticker */}
      <div className="max-w-7xl mx-auto px-6 py-4">
        <LiveTicker />
      </div>

      <div className="max-w-7xl mx-auto px-6 py-8">
        {/* Scan Progress */}
        <RealTimeProgress
          isScanning={isLoading || cryptoLoading}
          scanType={activeTab}
          onScanComplete={(results) => {
            console.log('Scan completed with results:', results)
          }}
        />

        {/* Stats Cards - Robinhood-inspired dark design */}
        <div className="grid grid-cols-2 md:grid-cols-3 lg:grid-cols-5 gap-3 mb-8">
          <div className="bg-zinc-900 rounded-xl p-5 border border-zinc-800 hover:border-zinc-700 transition-colors">
            <div className="space-y-1">
              <p className="text-xs font-semibold text-zinc-500 uppercase tracking-wide">Scanned</p>
              <p className="text-2xl font-bold text-white">{totalEvaluated}</p>
            </div>
          </div>

          <div className="bg-zinc-900 rounded-xl p-5 border border-zinc-800 hover:border-emerald-500/30 transition-colors">
            <div className="space-y-1">
              <p className="text-xs font-semibold text-zinc-500 uppercase tracking-wide">Found</p>
              <p className="text-2xl font-bold text-emerald-400">{opportunities.length}</p>
            </div>
          </div>

          <div className="bg-zinc-900 rounded-xl p-5 border border-zinc-800 hover:border-red-500/30 transition-colors">
            <div className="space-y-1">
              <p className="text-xs font-semibold text-zinc-500 uppercase tracking-wide">High Score</p>
              <p className="text-2xl font-bold text-red-400">{opportunities.filter(o => o.score >= 90).length}</p>
            </div>
          </div>

          <div className="bg-zinc-900 rounded-xl p-5 border border-zinc-800 hover:border-orange-500/30 transition-colors">
            <div className="space-y-1">
              <p className="text-xs font-semibold text-zinc-500 uppercase tracking-wide">Volume</p>
              <p className="text-2xl font-bold text-orange-400">{opportunities.filter(o => o.volumeRatio > 2).length}</p>
            </div>
          </div>

          <div className="bg-zinc-900 rounded-xl p-5 border border-zinc-800 hover:border-blue-500/30 transition-colors">
            <div className="space-y-1">
              <p className="text-xs font-semibold text-zinc-500 uppercase tracking-wide">Catalysts</p>
              <p className="text-2xl font-bold text-blue-400">{opportunities.filter(o => o.catalysts && o.catalysts.length > 0).length}</p>
            </div>
          </div>
        </div>

        {/* Loading State */}
        {isLoading && (
          <div className="text-center py-16">
            <div className="inline-flex items-center gap-3 text-slate-600 dark:text-slate-400">
              <div className="w-5 h-5 border-2 border-slate-300 border-t-slate-900 dark:border-slate-600 dark:border-t-white rounded-full animate-spin"></div>
              <span className="font-medium">Scanning for opportunities...</span>
            </div>
          </div>
        )}

        {/* Empty State */}
        {!isLoading && opportunities.length === 0 && (
          <div className="text-center py-16">
            <div className="w-16 h-16 bg-slate-100 dark:bg-slate-800 rounded-3xl flex items-center justify-center mx-auto mb-6">
              <svg className="w-8 h-8 text-slate-400" fill="none" stroke="currentColor" viewBox="0 0 24 24">
                <path strokeLinecap="round" strokeLinejoin="round" strokeWidth={2} d="M9 19v-6a2 2 0 00-2-2H5a2 2 0 00-2 2v6a2 2 0 002 2h2a2 2 0 002-2zm0 0V9a2 2 0 012-2h2a2 2 0 012 2v10m-6 0a2 2 0 002 2h2a2 2 0 002-2m0 0V5a2 2 0 012-2h2a2 2 0 012 2v14a2 2 0 01-2 2h-2a2 2 0 01-2-2z" />
              </svg>
            </div>
            <h3 className="text-xl font-semibold text-slate-900 dark:text-white mb-2">No strong opportunities found</h3>
              <p className="text-slate-600 dark:text-slate-400 mb-6">
                {totalEvaluated > 0
                  ? `Scanned ${totalEvaluated.toLocaleString()} options but found 0 strong opportunities meeting our criteria.`
                  : "The scanner is currently running but hasn't found any high-scoring opportunities yet."}
              </p>
            <button
              onClick={fetchOpportunities}
              className="px-6 py-3 bg-slate-900 dark:bg-white text-white dark:text-slate-900 rounded-2xl font-medium hover:bg-slate-800 dark:hover:bg-slate-100 transition-colors"
            >
              Scan Again
            </button>
          </div>
        )}

        {/* Opportunities Grid - Fabric-inspired card design */}
        {!isLoading && opportunities.length > 0 && (
          <div className="space-y-8">
            <div className="flex flex-col gap-4 lg:flex-row lg:items-center lg:justify-between">
              <div className="flex flex-col gap-1 sm:flex-row sm:items-center sm:gap-3">
                <h2 className="text-2xl font-semibold text-slate-900 dark:text-white">
                  Trading Opportunities
                </h2>
                <span className="text-sm text-slate-500 dark:text-slate-400">
                  {sortedOpportunities.length} opportunities found
                </span>
              </div>
              <div className="flex items-center gap-2">
                <label
                  htmlFor="opportunity-sort"
                  className="text-sm font-medium text-slate-600 dark:text-slate-300"
                >
                  Sort by
                </label>
                <select
                  id="opportunity-sort"
                  value={sortOption}
                  onChange={(event) => {
                    const newSort = event.target.value as OpportunitySortOption
                    console.log('Sort changed to:', newSort)
                    setSortOption(newSort)
                  }}
                  className="rounded-2xl border-2 border-slate-900 dark:border-white bg-white px-4 py-2 text-sm font-medium text-slate-900 dark:text-white shadow-sm transition-all hover:shadow-md focus:border-slate-900 focus:outline-none focus:ring-2 focus:ring-slate-900/20 dark:bg-slate-800 dark:focus:border-white dark:focus:ring-white/20 cursor-pointer"
                >
                  {availableSortOptions.map((option) => (
                    <option key={option.value} value={option.value}>
                      {option.label}
                    </option>
                  ))}
                </select>
                <span className="text-xs text-slate-500 dark:text-slate-400">
                  ({sortedOpportunities.length} shown)
                </span>
              </div>
            </div>

            <div className="space-y-5">
              {sortedOpportunities.map((opp, index) => {
                const scenario = calculateInvestmentScenario(opp, investmentAmount)
                const isPerContractView = scenario.basis === 'perContract'
                const potentialReturnDisplay = isPerContractView
                  ? scenario.potentialReturnAmountPerContract
                  : scenario.potentialReturnAmount
                const maxReturnDisplay = isPerContractView
                  ? scenario.maxReturnAmountPerContract
                  : scenario.maxReturnAmount
                const maxLossDisplay = isPerContractView
                  ? scenario.maxLossAmountPerContract
                  : scenario.maxLossAmount
                const cardId = `${opp.symbol}-${opp.optionType}-${opp.strike}-${opp.expiration}`
                const contentId = `${cardId}-details`
                const isExpanded = Boolean(expandedCards[cardId])
                const formatDisplayCurrency = (value: number | null | undefined) =>
                  typeof value === 'number' && Number.isFinite(value) ? formatCurrency(value) : '—'
                const probabilitySummary =
                  typeof opp.probabilityOfProfit === 'number' && Number.isFinite(opp.probabilityOfProfit)
                    ? `${opp.probabilityOfProfit.toFixed(1)}%`
                    : '—'
                const maxLossPercentDisplay =
                  typeof opp.maxLossPercent === 'number' && Number.isFinite(opp.maxLossPercent)
                    ? opp.maxLossPercent
                    : 100

                return (
                  <div
                    key={index}
                    className="bg-zinc-900 rounded-2xl p-6 border border-zinc-800 hover:border-emerald-500/30 hover:shadow-xl hover:shadow-emerald-500/5 transition-all"
                  >
                    <div className="flex items-start justify-between gap-4 mb-4">
                      <div className="space-y-3 flex-1">
                        <div className="flex items-center gap-3 flex-wrap">
                          <div className="text-3xl font-bold text-white">{opp.symbol}</div>
                          <div className={`px-4 py-1.5 rounded-lg text-base font-bold ${getScoreColor(opp.score)}`}>
                            {opp.score}
                          </div>
                          <div className="flex items-center gap-2 flex-wrap">
                            {opp.gammaSqueezeScore && opp.gammaSqueezeScore > 0 && (
                              <span className="px-3 py-1 bg-orange-500/10 text-orange-400 border border-orange-500/30 rounded-lg text-sm font-bold">
                                GAMMA {opp.gammaSqueezeScore}
                              </span>
                            )}
                            {opp.unusualFlowScore && opp.unusualFlowScore > 0 && (
                              <span className="px-3 py-1 bg-blue-500/10 text-blue-400 border border-blue-500/30 rounded-lg text-sm font-bold">
                                FLOW {opp.unusualFlowScore}
                              </span>
                            )}
                            {opp.newsImpactScore && opp.newsImpactScore > 0 && (
                              <span className="px-3 py-1 bg-purple-500/10 text-purple-400 border border-purple-500/30 rounded-lg text-sm font-bold">
                                NEWS {opp.newsImpactScore}
                              </span>
                            )}
                            {opp.riskRewardRatio && opp.riskRewardRatio >= 3 && (
                              <span className="px-3 py-1 bg-emerald-500/10 text-emerald-400 border border-emerald-500/30 rounded-lg text-sm font-bold shadow-lg shadow-emerald-500/10">
                                {opp.riskRewardRatio.toFixed(1)}x EDGE
                              </span>
                            )}
                            {opp.probabilityOfProfit !== null && opp.probabilityOfProfit >= 55 && (
                              <span className="px-3 py-1 bg-cyan-500/10 text-cyan-400 border border-cyan-500/30 rounded-lg text-sm font-bold">
                                {opp.probabilityOfProfit.toFixed(0)}% WIN
                              </span>
                            )}
                          </div>
                        </div>

                        <div className="flex items-center gap-5 text-base text-zinc-400 flex-wrap">
                          <span className="font-bold text-white">
                            {opp.optionType.toUpperCase()} ${opp.strike}
                          </span>
                          <span>Exp: {opp.expiration}</span>
                          <span className="font-semibold">{opp.daysToExpiration}d</span>
                          <span className={`px-3 py-1 rounded-lg text-sm font-bold border ${getRiskColor(opp.riskLevel)}`}>
                            {opp.riskLevel.toUpperCase()}
                          </span>
                        </div>
                      </div>

                      <div className="ml-4 flex flex-col items-end gap-3">
                        <div className="text-right">
                          <div className="text-3xl font-bold text-emerald-400">
                            {formatCurrency(opp.premium)}
                          </div>
                          <div className="text-sm text-zinc-500 font-semibold">Premium</div>
                        </div>
                        <button
                          type="button"
                          onClick={() => toggleCard(cardId)}
                          aria-expanded={isExpanded}
                          aria-controls={contentId}
                          className="inline-flex items-center gap-2 rounded-full border border-emerald-500/40 px-4 py-2 text-sm font-semibold text-emerald-300 transition-colors hover:border-emerald-400 hover:text-emerald-200"
                        >
                          <svg
                            className={`h-4 w-4 transition-transform ${isExpanded ? 'rotate-180' : ''}`}
                            viewBox="0 0 20 20"
                            fill="none"
                            stroke="currentColor"
                            strokeWidth="2"
                          >
                            <path d="M5 8l5 5 5-5" strokeLinecap="round" strokeLinejoin="round" />
                          </svg>
                          {isExpanded ? 'Hide details' : 'Show details'}
                        </button>
                      </div>
                    </div>

                    {!isExpanded && (
                      <div className="grid grid-cols-1 gap-3 sm:grid-cols-3">
                        <div className="rounded-xl border border-emerald-500/30 bg-emerald-500/5 p-4">
                          <div className="text-xs font-semibold uppercase tracking-wide text-emerald-300">
                            Potential Upside
                          </div>
                          <div className="text-lg font-bold text-emerald-200">
                            {Number.isFinite(opp.potentialReturn) ? `${opp.potentialReturn.toFixed(1)}%` : '—'}
                          </div>
                          <div className="text-xs text-emerald-200/80">
                            ≈ {formatDisplayCurrency(potentialReturnDisplay)}
                          </div>
                        </div>
                        <div className="rounded-xl border border-zinc-700 bg-zinc-800/60 p-4">
                          <div className="text-xs font-semibold uppercase tracking-wide text-zinc-400">Max Loss</div>
                          <div className="text-lg font-bold text-red-300">{maxLossPercentDisplay.toFixed(1)}%</div>
                          <div className="text-xs text-zinc-400">≈ {formatDisplayCurrency(maxLossDisplay)}</div>
                        </div>
                        <div className="rounded-xl border border-cyan-500/30 bg-cyan-500/5 p-4">
                          <div className="text-xs font-semibold uppercase tracking-wide text-cyan-300">
                            Win Probability
                          </div>
                          <div className="text-lg font-bold text-cyan-200">{probabilitySummary}</div>
                          {(() => {
                            const breakevenText = formatBreakevenRequirement(opp)
                            return breakevenText ? (
                              <div className="text-xs text-cyan-200/80">{breakevenText}</div>
                            ) : null
                          })()}
                        </div>
                      </div>
                    )}

<<<<<<< HEAD
                    {/* Enhanced Directional Bias - NEW PROPRIETARY SIGNAL */}
                    {opp.enhancedDirectionalBias && (
                      <div className="mb-5 bg-gradient-to-r from-purple-500/10 to-blue-500/10 border-2 border-purple-500/30 rounded-xl p-5 shadow-lg">
                        <div className="flex items-center justify-between mb-3">
                          <div className="flex items-center gap-3">
                            <h4 className="font-bold text-white text-lg">📊 Directional Prediction</h4>
                            <span className={`px-3 py-1 rounded-lg text-sm font-bold ${
                              opp.enhancedDirectionalBias.direction === 'bullish'
                                ? 'bg-emerald-500/20 text-emerald-300 border border-emerald-500/50'
                                : opp.enhancedDirectionalBias.direction === 'bearish'
                                ? 'bg-red-500/20 text-red-300 border border-red-500/50'
                                : 'bg-zinc-500/20 text-zinc-300 border border-zinc-500/50'
                            }`}>
                              {opp.enhancedDirectionalBias.direction.toUpperCase()}
                            </span>
                          </div>
                          <div className="text-right">
                            <div className="text-2xl font-bold text-purple-300">
                              {opp.enhancedDirectionalBias.confidence.toFixed(0)}%
                            </div>
                            <div className="text-xs text-zinc-400">Confidence</div>
                          </div>
                        </div>

                        <div className="text-sm text-zinc-300 mb-4 leading-relaxed">
                          {opp.enhancedDirectionalBias.recommendation}
                        </div>

                        {/* Signal Breakdown */}
                        <div className="space-y-2">
                          <div className="text-xs font-semibold text-zinc-400 uppercase tracking-wider mb-2">
                            Contributing Signals:
                          </div>
                          {opp.enhancedDirectionalBias.signals.map((signal, idx) => (
                            <div key={idx} className="bg-black/30 rounded-lg p-3 border border-zinc-700/50">
                              <div className="flex items-center justify-between mb-2">
                                <div className="flex items-center gap-2">
                                  <span className="font-semibold text-white text-sm">{signal.name}</span>
                                  <span className={`text-xs px-2 py-0.5 rounded ${
                                    signal.direction === 'bullish'
                                      ? 'bg-emerald-500/20 text-emerald-400'
                                      : signal.direction === 'bearish'
                                      ? 'bg-red-500/20 text-red-400'
                                      : 'bg-zinc-500/20 text-zinc-400'
                                  }`}>
                                    {signal.direction}
                                  </span>
                                </div>
                                <div className="flex items-center gap-3 text-xs">
                                  <span className="text-zinc-400">
                                    Score: <span className="text-white font-semibold">{signal.score.toFixed(0)}</span>
                                  </span>
                                  <span className="text-zinc-400">
                                    Conf: <span className="text-white font-semibold">{signal.confidence.toFixed(0)}%</span>
                                  </span>
                                </div>
                              </div>
                              <div className="text-xs text-zinc-400 leading-relaxed">
                                {signal.rationale}
                              </div>
                            </div>
                          ))}
                        </div>
                      </div>
                    )}

                    {opp.recentNews && opp.recentNews.length > 0 && (
                      <div className="mb-6">
                        <h4 className="font-semibold text-slate-900 dark:text-white mb-3">Recent News</h4>
                        <div className="space-y-3">
                          {opp.recentNews.map((news, i) => (
                            <div key={i} className="bg-slate-50 dark:bg-slate-800 rounded-2xl p-4">
                              <div className="flex items-start justify-between mb-2">
                                <h5 className="text-sm font-medium text-slate-900 dark:text-white line-clamp-2">
                                  {news.headline}
                                </h5>
                                <span
                                  className={`px-2 py-1 rounded-lg text-xs font-medium ml-3 ${
                                    news.category === 'political'
                                      ? 'bg-red-100 text-red-700'
                                      : news.category === 'regulatory'
                                        ? 'bg-orange-100 text-orange-700'
                                        : news.category === 'earnings'
                                          ? 'bg-blue-100 text-blue-700'
                                          : 'bg-slate-100 text-slate-700'
                                  }`}
                                >
                                  {news.category}
                                </span>
                              </div>
                              <p className="text-xs text-slate-600 dark:text-slate-400 mb-3 line-clamp-2">{news.summary}</p>
                              <div className="flex items-center justify-between">
                                <span className="text-xs text-slate-500 dark:text-slate-500">{news.source}</span>
                                <div className="flex items-center gap-3">
=======
                    <div id={contentId} className={`${isExpanded ? 'space-y-6' : 'hidden'} mt-4`}>
                      {/* Trade Summary */}
                      {opp.tradeSummary && (
                        <div className="bg-gradient-to-r from-emerald-500/5 to-cyan-500/5 border border-emerald-500/20 rounded-xl p-5">
                          <div className="text-base font-medium text-white leading-relaxed">
                            {opp.tradeSummary}
                          </div>
                        </div>
                      )}

                      {opp.recentNews && opp.recentNews.length > 0 && (
                        <div>
                          <h4 className="mb-3 font-semibold text-slate-900 dark:text-white">Recent News</h4>
                          <div className="space-y-3">
                            {opp.recentNews.map((news, i) => (
                              <div key={i} className="bg-slate-50 dark:bg-slate-800 rounded-2xl p-4">
                                <div className="mb-2 flex items-start justify-between">
                                  <h5 className="text-sm font-medium text-slate-900 dark:text-white line-clamp-2">
                                    {news.headline}
                                  </h5>
>>>>>>> 05fd6b63
                                  <span
                                    className={`px-2 py-1 rounded-lg text-xs font-medium ml-3 ${
                                      news.category === 'political'
                                        ? 'bg-red-100 text-red-700'
                                        : news.category === 'regulatory'
                                          ? 'bg-orange-100 text-orange-700'
                                          : news.category === 'earnings'
                                            ? 'bg-blue-100 text-blue-700'
                                            : 'bg-slate-100 text-slate-700'
                                    }`}
                                  >
                                    {news.category}
                                  </span>
                                </div>
                                <p className="mb-3 text-xs text-slate-600 dark:text-slate-400 line-clamp-2">{news.summary}</p>
                                <div className="flex items-center justify-between">
                                  <span className="text-xs text-slate-500 dark:text-slate-500">{news.source}</span>
                                  <div className="flex items-center gap-3">
                                    <span
                                      className={`text-xs font-medium ${
                                        news.sentiment.score > 0
                                          ? 'text-emerald-600'
                                          : news.sentiment.score < 0
                                            ? 'text-red-600'
                                            : 'text-slate-600'
                                      }`}
                                    >
                                      {news.sentiment.label}
                                    </span>
                                    <span className="text-xs text-slate-500">Impact: {news.impact_score}</span>
                                  </div>
                                </div>
                              </div>
                            ))}
                          </div>
                        </div>
                      )}

                      <div className="space-y-6">
                        {renderMoveThesis(opp)}

                        {/* Risk Assessment */}
                        <div className="bg-slate-50 dark:bg-slate-800 rounded-2xl p-4">
                          <h5 className="font-medium text-slate-900 dark:text-white mb-2">Risk & Reward Profile</h5>
                        <p className="text-sm text-slate-700 dark:text-slate-300 leading-relaxed">
                          {getRiskRewardExplanation(opp)}
                        </p>
                      </div>

                      {opp.probabilityOfProfit !== null && (
                        <div className="bg-emerald-50 dark:bg-emerald-900/20 rounded-2xl p-4 border border-emerald-200 dark:border-emerald-800">
                          <div className="flex items-center justify-between mb-3">
                            <h5 className="font-medium text-emerald-900 dark:text-emerald-100">Likelihood of Profit</h5>
                            <span className="text-lg font-semibold text-emerald-700 dark:text-emerald-200">
                              {opp.probabilityOfProfit.toFixed(1)}%
                            </span>
                          </div>
                          <div className="w-full h-2 bg-emerald-100 dark:bg-emerald-900/40 rounded-full overflow-hidden mb-2">
                            <div
                              className="h-full bg-emerald-500"
                              style={{ width: `${Math.max(0, Math.min(opp.probabilityOfProfit, 100)).toFixed(1)}%` }}
                            />
                          </div>
                          <div className="flex items-center justify-between text-xs text-emerald-800 dark:text-emerald-200 mb-3">
                            {(() => {
                              const breakevenText = formatBreakevenRequirement(opp)
                              return breakevenText ? <span>{breakevenText}</span> : <span>Breakeven move unavailable</span>
                            })()}
                            {opp.breakevenPrice !== null && <span>Breakeven ${opp.breakevenPrice.toFixed(2)}</span>}
                          </div>
                          <p className="text-sm text-emerald-900 dark:text-emerald-100 leading-relaxed">
                            {opp.profitProbabilityExplanation || 'Probability estimate unavailable for this contract.'}
                          </p>
                        </div>
                      )}
                      </div>

                      <div>
                        <h4 className="font-semibold text-slate-900 dark:text-white mb-3">Investment Calculator</h4>
                        <div className="bg-slate-50 dark:bg-slate-800 rounded-2xl p-6">
                        <div className="space-y-4">
                          <div className="flex flex-col md:flex-row md:items-center md:justify-between gap-4 p-4 bg-white dark:bg-slate-700 rounded-xl">
                            <div>
                              <div className="text-sm font-medium text-slate-600 dark:text-slate-400">
                                {scenario.basis === 'position' ? 'Your Position' : 'Per-Contract Preview'}
                              </div>
                              <div className="text-lg font-semibold text-slate-900 dark:text-white">
                                {scenario.basis === 'position'
                                  ? `${formatCurrency(scenario.totalCost)} for ${scenario.contractsToBuy} contract${scenario.contractsToBuy !== 1 ? 's' : ''}`
                                  : `${formatCurrency(scenario.displayCost)} per contract`}
                              </div>
                              {scenario.basis === 'position' ? (
                                <div className="text-xs text-slate-500 dark:text-slate-300 mt-1">
                                  Remaining capital: {formatCurrency(scenario.remainingCapital)}
                                </div>
                              ) : scenario.requiredCapital > 0 ? (
                                <div className="text-xs text-amber-600 dark:text-amber-400 mt-1">
                                  Add {formatCurrency(scenario.shortfall)} more to control one contract (requires {formatCurrency(scenario.requiredCapital)}).
                                </div>
                              ) : (
                                <div className="text-xs text-slate-500 dark:text-slate-300 mt-1">
                                  Waiting for pricing data to size this trade.
                                </div>
                              )}
                            </div>
                            <div className="text-right">
                              <div className="text-sm font-medium text-slate-600 dark:text-slate-400">Option Price</div>
                              <div className="text-lg font-semibold text-slate-900 dark:text-white">
                                {formatCurrency(opp.premium)} per share
                              </div>
                              <div className="text-sm text-slate-500 dark:text-slate-400">
                                {formatCurrency(scenario.contractCost)} per contract
                              </div>
                            </div>
                          </div>

                          <div>
                            {/* Interactive Profit/Loss Slider */}
                            <ProfitLossSlider
                              opportunity={opp}
                              contractsToTrade={isPerContractView ? 1 : scenario.contractsToBuy}
                            />

                            <div className="flex items-center justify-between mb-3 mt-6">
                              <h5 className="font-medium text-slate-900 dark:text-white">Potential Profits</h5>
                              {isPerContractView && (
                                <span className="text-xs font-medium text-amber-600 dark:text-amber-300">
                                  Showing per-contract economics
                                </span>
                              )}
                            </div>
                            <div className="grid grid-cols-1 md:grid-cols-2 lg:grid-cols-3 gap-3">
                              {scenario.scenarios.map((scenarioItem, i) => (
                                <div key={i} className="bg-white dark:bg-slate-700 rounded-xl p-4">
                                  <div className="flex items-center justify-between mb-2">
                                    <span className="text-sm font-medium text-slate-600 dark:text-slate-400">
                                      {scenarioItem.move || `${scenarioItem.return.toFixed(0)}%`} Stock Move
                                    </span>
                                    <span
                                      className={`text-xs font-semibold ${scenarioItem.return >= 0 ? 'text-emerald-600' : 'text-red-600'}`}
                                    >
                                      {scenarioItem.return >= 0
                                        ? `+${scenarioItem.return.toFixed(1)}%`
                                        : `${scenarioItem.return.toFixed(1)}%`}
                                    </span>
                                  </div>
                                  <div className="space-y-1">
                                    <div className="flex justify-between text-sm">
                                      <span className="text-slate-600 dark:text-slate-400">Profit:</span>
                                      <span
                                        className={`font-semibold ${scenarioItem.profit >= 0 ? 'text-emerald-600' : 'text-red-600'}`}
                                      >
                                        {formatCurrency(scenarioItem.profit)}
                                      </span>
                                    </div>
                                    <div className="flex justify-between text-sm">
                                      <span className="text-slate-600 dark:text-slate-400">Total Value:</span>
                                      <span className="font-semibold text-slate-900 dark:text-white">
                                        {formatCurrency(scenarioItem.totalValue)}
                                      </span>
                                    </div>
                                  </div>
                                </div>
                              ))}
                            </div>
                          </div>

                          <div className="bg-amber-50 dark:bg-amber-900/20 border border-amber-200 dark:border-amber-800 rounded-xl p-4">
                            <div className="flex items-start gap-3">
                              <div className="w-5 h-5 bg-amber-500 rounded-full flex items-center justify-center mt-0.5">
                                <span className="text-xs text-white font-bold">!</span>
                              </div>
                              <div>
                                <div className="font-medium text-amber-800 dark:text-amber-200 mb-1">Risk Warning</div>
                                <div className="text-sm text-amber-700 dark:text-amber-300">
                                  Maximum loss: {formatCurrency(opp.maxLossAmount || opp.premium * 100)} ({maxLossPercentDisplay.toFixed(1)}% of investment).
                                  Options can expire worthless, and you could lose your entire investment.
                                </div>
                              </div>
                            </div>
                          </div>
                        </div>
                      </div>
                    </div>

                      <div className="grid grid-cols-2 md:grid-cols-5 gap-4">
                      <div className="bg-slate-50 dark:bg-slate-800 rounded-2xl p-4">
                        <div className="text-xs font-medium text-slate-600 dark:text-slate-400 mb-1">Potential Return</div>
                        <div className="text-lg font-semibold text-emerald-600">{opp.potentialReturn.toFixed(1)}%</div>
                        <div className="text-xs text-slate-500 dark:text-slate-400">≈ {formatCurrency(potentialReturnDisplay)}</div>
                      </div>
                      <div className="bg-slate-50 dark:bg-slate-800 rounded-2xl p-4">
                        <div className="text-xs font-medium text-slate-600 dark:text-slate-400 mb-1">Max Return</div>
                        <div className="text-lg font-semibold text-emerald-600">{opp.maxReturn.toFixed(1)}%</div>
                        <div className="text-xs text-slate-500 dark:text-slate-400">≈ {formatCurrency(maxReturnDisplay)}</div>
                      </div>
                      <div className="bg-slate-50 dark:bg-slate-800 rounded-2xl p-4">
                        <div className="text-xs font-medium text-slate-600 dark:text-slate-400 mb-1">Max Loss</div>
                        <div className="text-lg font-semibold text-red-600">{maxLossPercentDisplay.toFixed(1)}%</div>
                        <div className="text-xs text-slate-500 dark:text-slate-400">≈ {formatCurrency(maxLossDisplay)}</div>
                        {opp.riskRewardRatio && opp.riskRewardRatio >= 3 && (
                          <div className="mt-1 inline-flex items-center gap-1 text-xs font-medium text-emerald-600">
                            <span className="inline-block h-1.5 w-1.5 rounded-full bg-emerald-500" />
                            {opp.riskRewardRatio.toFixed(1)}x upside vs risk
                          </div>
                        )}
                      </div>
                      <div className="bg-slate-50 dark:bg-slate-800 rounded-2xl p-4">
                        <div className="text-xs font-medium text-slate-600 dark:text-slate-400 mb-1">Profit Probability</div>
                        <div className="text-lg font-semibold text-slate-900 dark:text-white">
                          {opp.probabilityOfProfit !== null ? `${opp.probabilityOfProfit.toFixed(1)}%` : '—'}
                        </div>
                        {(() => {
                          const breakevenText = formatBreakevenRequirement(opp)
                          return breakevenText ? (
                            <div className="text-xs text-slate-500 dark:text-slate-400">{breakevenText}</div>
                          ) : null
                        })()}
                      </div>
                      <div className="bg-slate-50 dark:bg-slate-800 rounded-2xl p-4">
                        <div className="text-xs font-medium text-slate-600 dark:text-slate-400 mb-1">Reward-to-Risk</div>
                        <div className={`text-lg font-semibold ${opp.riskRewardRatio && opp.riskRewardRatio >= 3 ? 'text-emerald-600' : 'text-slate-900 dark:text-white'}`}>
                          {opp.riskRewardRatio ? `${opp.riskRewardRatio.toFixed(1)}x` : '—'}
                        </div>
                        {opp.riskRewardRatio && opp.riskRewardRatio >= 3 && (
                          <div className="text-xs text-emerald-600">Asymmetric payoff</div>
                        )}
                      </div>
                    </div>

                      <div className="grid grid-cols-2 md:grid-cols-4 gap-4">
                      <div className="text-center">
                        <div className="text-xs font-medium text-slate-600 dark:text-slate-400 mb-1">Delta</div>
                        <div className="text-sm font-semibold text-slate-900 dark:text-white">{opp.greeks.delta.toFixed(3)}</div>
                      </div>
                      <div className="text-center">
                        <div className="text-xs font-medium text-slate-600 dark:text-slate-400 mb-1">Gamma</div>
                        <div className="text-sm font-semibold text-slate-900 dark:text-white">{opp.greeks.gamma.toFixed(3)}</div>
                      </div>
                      <div className="text-center">
                        <div className="text-xs font-medium text-slate-600 dark:text-slate-400 mb-1">Theta</div>
                        <div className="text-sm font-semibold text-slate-900 dark:text-white">{opp.greeks.theta.toFixed(3)}</div>
                      </div>
                      <div className="text-center">
                        <div className="text-xs font-medium text-slate-600 dark:text-slate-400 mb-1">Vega</div>
                        <div className="text-sm font-semibold text-slate-900 dark:text-white">{opp.greeks.vega.toFixed(3)}</div>
                      </div>
                    </div>
                      <div className="space-y-2">
                      {getGreeksExplanation(opp).map((explanation, index) => (
                        <p key={index} className="text-xs text-slate-600 dark:text-slate-400">
                          {explanation}
                        </p>
                      ))}
                      </div>
                    </div>
                  </div>
                )
              })}

            </div>
          </div>
        )}

        {/* Crypto Section */}
        {activeTab === 'crypto' && (
          <div className="space-y-8">
            {/* Crypto Stats Cards */}
            <div className="grid grid-cols-1 md:grid-cols-2 lg:grid-cols-4 gap-6 mb-8">
              <div className="bg-white dark:bg-slate-900 rounded-3xl p-8 border border-slate-100 dark:border-slate-800">
                <div className="space-y-2">
                  <p className="text-sm font-medium text-slate-600 dark:text-slate-400">Total Alerts</p>
                  <p className="text-3xl font-semibold text-slate-900 dark:text-white">{cryptoAlerts.length}</p>
                  <p className="text-xs text-slate-500 dark:text-slate-500">Trading signals</p>
                </div>
              </div>

              <div className="bg-white dark:bg-slate-900 rounded-3xl p-8 border border-slate-100 dark:border-slate-800">
                <div className="space-y-2">
                  <p className="text-sm font-medium text-slate-600 dark:text-slate-400">Buy Signals</p>
                  <p className="text-3xl font-semibold text-emerald-600">{cryptoAlerts.filter(a => a.action === 'BUY').length}</p>
                  <p className="text-xs text-emerald-600">Buy opportunities</p>
                </div>
              </div>

              <div className="bg-white dark:bg-slate-900 rounded-3xl p-8 border border-slate-100 dark:border-slate-800">
                <div className="space-y-2">
                  <p className="text-sm font-medium text-slate-600 dark:text-slate-400">Sell Signals</p>
                  <p className="text-3xl font-semibold text-red-600">{cryptoAlerts.filter(a => a.action === 'SELL').length}</p>
                  <p className="text-xs text-red-600">Sell opportunities</p>
                </div>
              </div>

              <div className="bg-white dark:bg-slate-900 rounded-3xl p-8 border border-slate-100 dark:border-slate-800">
                <div className="space-y-2">
                  <p className="text-sm font-medium text-slate-600 dark:text-slate-400">High Urgency</p>
                  <p className="text-3xl font-semibold text-orange-600">{cryptoAlerts.filter(a => a.urgency >= 8).length}</p>
                  <p className="text-xs text-orange-600">Urgent alerts</p>
                </div>
              </div>
            </div>

            {/* Crypto Loading State */}
            {cryptoLoading && (
              <div className="text-center py-16">
                <div className="inline-flex items-center gap-3 text-slate-600 dark:text-slate-400">
                  <div className="w-5 h-5 border-2 border-slate-300 border-t-slate-900 dark:border-slate-600 dark:border-t-white rounded-full animate-spin"></div>
                  <span className="font-medium">Scanning crypto markets...</span>
                </div>
              </div>
            )}

            {/* Crypto Empty State */}
            {!cryptoLoading && cryptoAlerts.length === 0 && (
              <div className="text-center py-16">
                <div className="w-16 h-16 bg-slate-100 dark:bg-slate-800 rounded-3xl flex items-center justify-center mx-auto mb-6">
                  <svg className="w-8 h-8 text-slate-400" fill="none" stroke="currentColor" viewBox="0 0 24 24">
                    <path strokeLinecap="round" strokeLinejoin="round" strokeWidth={2} d="M12 8c-1.657 0-3 .895-3 2s1.343 2 3 2 3 .895 3 2-1.343 2-3 2m0-8c1.11 0 2.08.402 2.599 1M12 8V7m0 1v8m0 0v1m0-1c-1.11 0-2.08-.402-2.599-1" />
                  </svg>
                </div>
                <h3 className="text-xl font-semibold text-slate-900 dark:text-white mb-2">No crypto alerts found</h3>
                <p className="text-slate-600 dark:text-slate-400 mb-6">
                  Click &quot;Scan Crypto&quot; to find coins with explosive potential based on volume, momentum, and fundamentals.
                </p>
                <button
                  onClick={fetchCryptoAlerts}
                  className="px-6 py-3 bg-slate-900 dark:bg-white text-white dark:text-slate-900 rounded-2xl font-medium hover:bg-slate-800 dark:hover:bg-slate-100 transition-colors"
                >
                  Scan Crypto Markets
                </button>
              </div>
            )}

            {/* Crypto Alerts */}
            {!cryptoLoading && cryptoAlerts.length > 0 && (
              <div className="space-y-8">
                <div className="flex items-center justify-between">
                  <h2 className="text-2xl font-semibold text-slate-900 dark:text-white">
                    Crypto Trading Alerts
                  </h2>
                  <span className="text-sm text-slate-500 dark:text-slate-400">
                    {cryptoAlerts.length} alerts found
                  </span>
                </div>
                
                <div className="grid gap-6">
                  {cryptoAlerts.map((alert, index) => (
                    <div key={index} className="bg-white dark:bg-slate-900 rounded-3xl p-8 border border-slate-100 dark:border-slate-800 hover:border-slate-200 dark:hover:border-slate-700 transition-colors">
                      <div className="flex items-start justify-between mb-6">
                        <div className="space-y-3">
                          <div className="flex items-center gap-4">
                            <div className="text-2xl font-bold text-slate-900 dark:text-white">
                              {alert.symbol}
                            </div>
                            <div className={`px-4 py-2 rounded-xl text-sm font-semibold ${
                              alert.action === 'BUY' 
                                ? 'bg-emerald-500 text-white' 
                                : 'bg-red-500 text-white'
                            }`}>
                              {alert.action}
                            </div>
                            <div className="px-3 py-1 bg-slate-100 dark:bg-slate-800 text-slate-700 dark:text-slate-300 rounded-xl text-sm font-medium">
                              {alert.confidence.toFixed(0)}% confidence
                            </div>
                            <div className={`px-3 py-1 rounded-xl text-xs font-medium ${
                              alert.urgency >= 8 ? 'bg-red-100 text-red-700' :
                              alert.urgency >= 6 ? 'bg-orange-100 text-orange-700' :
                              'bg-blue-100 text-blue-700'
                            }`}>
                              Urgency: {alert.urgency}/10
                            </div>
                          </div>
                          
                          <div className="flex items-center gap-6 text-sm text-slate-600 dark:text-slate-400">
                            <span>{alert.name}</span>
                            <span>Market Cap: ${(alert.market_cap / 1_000_000).toFixed(1)}M</span>
                            <span className={`px-2 py-1 rounded-lg text-xs font-medium border ${
                              alert.risk_level === 'low' ? 'bg-emerald-50 text-emerald-700 border-emerald-200' :
                              alert.risk_level === 'medium' ? 'bg-amber-50 text-amber-700 border-amber-200' :
                              'bg-red-50 text-red-700 border-red-200'
                            }`}>
                              {alert.risk_level.toUpperCase()} RISK
                            </span>
                          </div>
                        </div>
                        
                        <div className="text-right space-y-1">
                          <div className="text-2xl font-semibold text-slate-900 dark:text-white">
                            ${alert.current_price.toFixed(6)}
                          </div>
                          <div className="text-sm text-slate-600 dark:text-slate-400">
                            Current Price
                          </div>
                        </div>
                      </div>

                      {/* Trading Strategy */}
                      <div className="mb-6">
                        <h4 className="font-semibold text-slate-900 dark:text-white mb-3">Trading Strategy: {alert.strategy}</h4>
                        <div className="bg-slate-50 dark:bg-slate-800 rounded-2xl p-4">
                          <div className="grid grid-cols-1 md:grid-cols-3 gap-4">
                            <div className="text-center">
                              <div className="text-xs font-medium text-slate-600 dark:text-slate-400 mb-1">Entry Price</div>
                              <div className="text-lg font-semibold text-slate-900 dark:text-white">
                                ${alert.entry_price.toFixed(6)}
                              </div>
                            </div>
                            <div className="text-center">
                              <div className="text-xs font-medium text-slate-600 dark:text-slate-400 mb-1">Target Price</div>
                              <div className="text-lg font-semibold text-emerald-600">
                                ${alert.target_price.toFixed(6)}
                              </div>
                            </div>
                            <div className="text-center">
                              <div className="text-xs font-medium text-slate-600 dark:text-slate-400 mb-1">Stop Loss</div>
                              <div className="text-lg font-semibold text-red-600">
                                ${alert.stop_loss.toFixed(6)}
                              </div>
                            </div>
                          </div>
                        </div>
                      </div>

                      {/* Position Sizing */}
                      <div className="mb-6">
                        <h4 className="font-semibold text-slate-900 dark:text-white mb-3">Position Sizing</h4>
                        <div className="bg-slate-50 dark:bg-slate-800 rounded-2xl p-4">
                          <div className="grid grid-cols-2 md:grid-cols-5 gap-4">
                            {Object.entries(alert.position_size.position_amounts).map(([portfolio, data]) => (
                              <div key={portfolio} className="text-center">
                                <div className="text-xs font-medium text-slate-600 dark:text-slate-400 mb-1">{portfolio}</div>
                                <div className="text-sm font-semibold text-slate-900 dark:text-white">
                                  ${data.amount}
                                </div>
                                <div className="text-xs text-slate-500 dark:text-slate-500">
                                  ({data.percentage}%)
                                </div>
                              </div>
                            ))}
                          </div>
                        </div>
                      </div>

                      {/* Reasons */}
                      <div className="mb-6">
                        <h4 className="font-semibold text-slate-900 dark:text-white mb-3">Why {alert.action}?</h4>
                        <div className="space-y-2">
                          {alert.reasons.slice(0, 5).map((reason, i) => (
                            <p key={i} className="text-sm text-slate-700 dark:text-slate-300">
                              • {reason}
                            </p>
                          ))}
                        </div>
                      </div>

                      {/* Footer */}
                      <div className="flex items-center justify-between pt-4 border-t border-slate-200/60 dark:border-slate-700/60">
                        <span className="text-xs text-slate-500 dark:text-slate-500">
                          Alert generated: {new Date(alert.timestamp).toLocaleString()}
                        </span>
                        <div className="flex items-center gap-2">
                          <span className="text-xs text-slate-500 dark:text-slate-500">Strategy:</span>
                          <span className="text-xs font-medium text-slate-700 dark:text-slate-300">{alert.strategy}</span>
                        </div>
                      </div>
                    </div>
                  ))}
                </div>
              </div>
            )}
          </div>
        )}
      </div>
    </div>
  )
}<|MERGE_RESOLUTION|>--- conflicted
+++ resolved
@@ -1602,7 +1602,6 @@
                       </div>
                     )}
 
-<<<<<<< HEAD
                     {/* Enhanced Directional Bias - NEW PROPRIETARY SIGNAL */}
                     {opp.enhancedDirectionalBias && (
                       <div className="mb-5 bg-gradient-to-r from-purple-500/10 to-blue-500/10 border-2 border-purple-500/30 rounded-xl p-5 shadow-lg">
@@ -1669,35 +1668,6 @@
                       </div>
                     )}
 
-                    {opp.recentNews && opp.recentNews.length > 0 && (
-                      <div className="mb-6">
-                        <h4 className="font-semibold text-slate-900 dark:text-white mb-3">Recent News</h4>
-                        <div className="space-y-3">
-                          {opp.recentNews.map((news, i) => (
-                            <div key={i} className="bg-slate-50 dark:bg-slate-800 rounded-2xl p-4">
-                              <div className="flex items-start justify-between mb-2">
-                                <h5 className="text-sm font-medium text-slate-900 dark:text-white line-clamp-2">
-                                  {news.headline}
-                                </h5>
-                                <span
-                                  className={`px-2 py-1 rounded-lg text-xs font-medium ml-3 ${
-                                    news.category === 'political'
-                                      ? 'bg-red-100 text-red-700'
-                                      : news.category === 'regulatory'
-                                        ? 'bg-orange-100 text-orange-700'
-                                        : news.category === 'earnings'
-                                          ? 'bg-blue-100 text-blue-700'
-                                          : 'bg-slate-100 text-slate-700'
-                                  }`}
-                                >
-                                  {news.category}
-                                </span>
-                              </div>
-                              <p className="text-xs text-slate-600 dark:text-slate-400 mb-3 line-clamp-2">{news.summary}</p>
-                              <div className="flex items-center justify-between">
-                                <span className="text-xs text-slate-500 dark:text-slate-500">{news.source}</span>
-                                <div className="flex items-center gap-3">
-=======
                     <div id={contentId} className={`${isExpanded ? 'space-y-6' : 'hidden'} mt-4`}>
                       {/* Trade Summary */}
                       {opp.tradeSummary && (
@@ -1718,7 +1688,6 @@
                                   <h5 className="text-sm font-medium text-slate-900 dark:text-white line-clamp-2">
                                     {news.headline}
                                   </h5>
->>>>>>> 05fd6b63
                                   <span
                                     className={`px-2 py-1 rounded-lg text-xs font-medium ml-3 ${
                                       news.category === 'political'
