'use client'

import { useState, useEffect, useMemo, useCallback, useRef } from 'react'
import Image from 'next/image'
import RealTimeProgress from '../components/real-time-progress'
import LiveTicker from '../components/live-ticker'

interface MoveAnalysisFactor {
  label: string
  detail: string
  weight: number | null
}

interface MoveAnalysisThreshold {
  threshold: string
  baseProbability: number | null
  conviction: number | null
  summary: string
  factors: MoveAnalysisFactor[]
  historicalSupport: { horizonDays: number | null; probability: number | null } | null
}

interface MoveAnalysis {
  expectedMovePercent: number | null
  impliedVol: number | null
  daysToExpiration: number | null
  thresholds: MoveAnalysisThreshold[]
  drivers: string[]
}

interface EnhancedDirectionalBias {
  direction: 'bullish' | 'bearish' | 'neutral'
  confidence: number
  score: number
  recommendation: string
  signals: Array<{
    name: string
    weight: number
    direction: 'bullish' | 'bearish' | 'neutral'
    score: number
    confidence: number
    weighted_contribution: number
    rationale: string
  }>
  timestamp: string
}

interface SwingSignalFactor {
  name: string
  score: number
  rationale: string
  details: Record<string, unknown>
}

interface SwingSignalNewsHeadline {
  title?: string
  summary?: string
  url?: string
  publisher?: string
  sentiment_score?: number
  sentiment_label?: string
}

interface SwingSignalMetadata extends Record<string, unknown> {
  generated_at?: string
  lookback?: string
  interval?: string
  atr_ratio?: number
  summary?: string
  momentum_zscore?: number
  volume_zscore?: number
  news_sample?: SwingSignalNewsHeadline[]
  market_context?: Record<string, unknown>
}

interface SwingSignalInsight {
  symbol: string
  compositeScore: number
  classification: string
  factors: SwingSignalFactor[]
  metadata: SwingSignalMetadata
}

type OpportunitySortOption =
  | 'promising'
  | 'riskReward'
  | 'probability'
  | 'maxReturn'
  | 'safety'
  | 'expiration'

interface Opportunity {
  symbol: string
  optionType: string
  strike: number
  expiration: string
  premium: number
  tradeSummary?: string
  stockPrice: number
  score: number
  confidence: number
  reasoning: string[]
  patterns: string[]
  catalysts: string[]
  riskLevel: string
  potentialReturn: number
  potentialReturnAmount: number
  maxReturn: number
  maxReturnAmount: number
  maxLossPercent: number
  maxLossAmount: number
  breakeven: number
  ivRank: number
  volumeRatio: number
  probabilityOfProfit: number | null
  profitProbabilityExplanation: string
  breakevenMovePercent: number | null
  breakevenPrice: number | null
  riskRewardRatio: number | null
  shortTermRiskRewardRatio: number | null
  greeks: {
    delta: number
    gamma: number
    theta: number
    vega: number
  }
  daysToExpiration: number
  returnsAnalysis: Array<{
    move: string
    return: number
  }>
  moveAnalysis?: MoveAnalysis | null
  eventIntel?: {
    earnings_in_days?: number
    news_sentiment_label?: string
    unique_drivers?: string[]
  }
  gammaSqueezeScore?: number
  unusualFlowScore?: number
  maxPainStrike?: number
  newsImpactScore?: number
  recentNews?: Array<{
    headline: string
    summary: string
    source: string
    category: string
    sentiment: {
      score: number
      label: string
    }
    impact_score: number
  }>
  swingSignal?: SwingSignalInsight | null
  swingSignalError?: string
  enhancedDirectionalBias?: EnhancedDirectionalBias | null
}

interface ScanMetadata {
  fallback?: boolean
  fallbackReason?: string
  fallbackDetails?: string
  cacheStale?: boolean
  cacheAgeMinutes?: number
  cacheHit?: boolean
  cacheTimestamp?: string
  dataFreshness?: Record<string, unknown>
  source?: string
  [key: string]: unknown
}

interface ScanApiResponse {
  success: boolean
  timestamp?: string
  opportunities?: Opportunity[]
  metadata?: ScanMetadata | (ScanMetadata & Record<string, unknown>)
  totalEvaluated?: number
  total_evaluated?: number
  error?: string
  details?: string
}

const DEFAULT_FETCH_TIMEOUT_MS = 45_000

async function fetchWithTimeout(input: RequestInfo | URL, init?: RequestInit, timeoutMs = DEFAULT_FETCH_TIMEOUT_MS) {
  const controller = new AbortController()
  const timeoutId = setTimeout(() => {
    controller.abort(new DOMException('Request timed out', 'TimeoutError'))
  }, timeoutMs)

  const { signal: externalSignal, ...rest } = init ?? {}

  if (externalSignal instanceof AbortSignal) {
    if (externalSignal.aborted) {
      controller.abort()
    } else {
      const abortListener = () => controller.abort()
      externalSignal.addEventListener('abort', abortListener, { once: true })
      controller.signal.addEventListener('abort', () => {
        externalSignal.removeEventListener('abort', abortListener)
      })
    }
  }

  try {
    return await fetch(input, { ...rest, signal: controller.signal })
  } catch (error) {
    if (controller.signal.aborted && error === controller.signal.reason) {
      const timeoutError =
        error instanceof DOMException && error.name === 'TimeoutError'
          ? error
          : new DOMException('Request timed out', 'TimeoutError')
      throw timeoutError
    }
    throw error
  } finally {
    clearTimeout(timeoutId)
  }
}

interface CryptoAlert {
  symbol: string
  name: string
  current_price: number
  market_cap: number
  action: 'BUY' | 'SELL' | 'HOLD'
  confidence: number
  strategy: string
  entry_price: number
  target_price: number
  stop_loss: number
  position_size: {
    recommended_size: number
    position_amounts: Record<string, { amount: number; percentage: number }>
    risk_level: string
  }
  risk_level: string
  reasons: string[]
  urgency: number
  timestamp: string
  directional_bias?: EnhancedDirectionalBias | null
}

type InvestmentScenario = {
  contractCost: number
  contractsToBuy: number
  totalCost: number
  remainingCapital: number
  requiredCapital: number
  shortfall: number
  displayCost: number
  basis: 'position' | 'perContract'
  potentialReturnAmount: number
  potentialReturnAmountPerContract: number
  maxReturnAmount: number
  maxReturnAmountPerContract: number
  maxLossAmount: number
  maxLossAmountPerContract: number
  scenarios: Array<{
    move: string
    return: number
    profit: number
    totalValue: number
  }>
}

function ProfitLossSlider({
  opportunity,
  contractsToTrade = 1
}: {
  opportunity: Opportunity
  contractsToTrade?: number
}) {
  const [stockPricePercent, setStockPricePercent] = useState(0)

  // Safely extract values with fallbacks
  const stockPrice = typeof opportunity.stockPrice === 'number' && opportunity.stockPrice > 0 ? opportunity.stockPrice : 0
  const strike = typeof opportunity.strike === 'number' && opportunity.strike > 0 ? opportunity.strike : 0
  const premiumPerContract =
    typeof opportunity.premium === 'number' && opportunity.premium > 0 ? opportunity.premium : 0
  const premiumPerShare = premiumPerContract / 100
  const optionType = opportunity.optionType
  const breakevenPrice = opportunity.breakevenPrice || (
    optionType === 'call' ? strike + premiumPerShare : strike - premiumPerShare
  )

  // Calculate the range for the slider (±50% or ±2x expected move, whichever is larger)
  const expectedMove = opportunity.moveAnalysis?.expectedMovePercent || 20
  const maxRange = Math.max(50, expectedMove * 2)

  // Calculate target stock price based on slider percentage
  const targetStockPrice = stockPrice * (1 + stockPricePercent / 100)
  const dollarMove = targetStockPrice - stockPrice

  // Calculate option value at target price
  let optionValue = 0
  if (optionType === 'call') {
    optionValue = Math.max(0, targetStockPrice - strike)
  } else {
    optionValue = Math.max(0, strike - targetStockPrice)
  }

  // Calculate P/L with safety checks
  const costBasis = premiumPerContract * contractsToTrade
  const currentValue = optionValue * 100 * contractsToTrade
  const profitLoss = currentValue - costBasis
  const profitLossPercent = costBasis > 0 ? (profitLoss / costBasis) * 100 : 0

  // Determine color based on profit/loss
  const getColor = () => {
    if (profitLoss > 0) return 'text-emerald-600'
    if (profitLoss < 0) return 'text-red-600'
    return 'text-slate-600'
  }

  const getBgColor = () => {
    if (profitLoss > 0) return 'bg-emerald-100 dark:bg-emerald-900/30'
    if (profitLoss < 0) return 'bg-red-100 dark:bg-red-900/30'
    return 'bg-slate-100 dark:bg-slate-800'
  }

  // Calculate breakeven percentage with safety check
  const breakevenPercent = stockPrice > 0 ? ((breakevenPrice - stockPrice) / stockPrice) * 100 : 0

  return (
    <div className="bg-white dark:bg-slate-700 rounded-xl p-5 mb-4 border-2 border-slate-200 dark:border-slate-600">
      <div className="mb-4">
        <div className="flex items-center justify-between mb-2">
          <h5 className="font-semibold text-slate-900 dark:text-white">Interactive Profit/Loss Explorer</h5>
          <button
            onClick={() => setStockPricePercent(0)}
            className="text-xs px-2 py-1 bg-slate-100 dark:bg-slate-600 text-slate-600 dark:text-slate-300 rounded hover:bg-slate-200 dark:hover:bg-slate-500"
          >
            Reset
          </button>
        </div>
        <p className="text-xs text-slate-500 dark:text-slate-400">
          Move the slider to explore how stock price changes affect your profit/loss
        </p>
      </div>

      {/* Slider */}
      <div className="relative mb-6">
        <input
          type="range"
          min={-maxRange}
          max={maxRange}
          step={0.5}
          value={stockPricePercent}
          onChange={(e) => setStockPricePercent(parseFloat(e.target.value))}
          className="w-full h-2 bg-slate-200 dark:bg-slate-600 rounded-lg appearance-none cursor-pointer slider"
          style={{
            background: `linear-gradient(to right,
              #ef4444 0%,
              #f59e0b ${((breakevenPercent + maxRange) / (maxRange * 2)) * 100}%,
              #10b981 ${((breakevenPercent + maxRange) / (maxRange * 2)) * 100}%,
              #10b981 100%)`
          }}
        />

        {/* Breakeven marker */}
        <div
          className="absolute top-0 w-0.5 h-2 bg-slate-900 dark:bg-white"
          style={{
            left: `${((breakevenPercent + maxRange) / (maxRange * 2)) * 100}%`,
            transform: 'translateX(-50%)'
          }}
        />
        <div
          className="absolute -bottom-5 text-xs text-slate-600 dark:text-slate-400 whitespace-nowrap"
          style={{
            left: `${((breakevenPercent + maxRange) / (maxRange * 2)) * 100}%`,
            transform: 'translateX(-50%)'
          }}
        >
          BE
        </div>
      </div>

      {/* Results */}
      <div className={`${getBgColor()} rounded-lg p-4 space-y-3`}>
        <div className="grid grid-cols-2 gap-4">
          <div>
            <div className="text-xs text-slate-600 dark:text-slate-400 mb-1">Stock Price Move</div>
            <div className="text-lg font-bold text-slate-900 dark:text-white">
              {stockPricePercent >= 0 ? '+' : ''}{stockPricePercent.toFixed(1)}%
            </div>
            <div className="text-xs text-slate-500 dark:text-slate-400">
              ${stockPrice.toFixed(2)} → ${targetStockPrice.toFixed(2)} ({dollarMove >= 0 ? '+' : ''}${dollarMove.toFixed(2)})
            </div>
          </div>

          <div>
            <div className="text-xs text-slate-600 dark:text-slate-400 mb-1">Profit/Loss</div>
            <div className={`text-lg font-bold ${getColor()}`}>
              {profitLoss >= 0 ? '+' : ''}${profitLoss.toFixed(2)}
            </div>
            <div className={`text-xs ${getColor()}`}>
              {profitLossPercent >= 0 ? '+' : ''}{profitLossPercent.toFixed(1)}% return
            </div>
          </div>
        </div>

        <div className="pt-2 border-t border-slate-300 dark:border-slate-600">
          <div className="flex justify-between text-xs">
            <span className="text-slate-600 dark:text-slate-400">Option Value</span>
            <span className="font-semibold text-slate-900 dark:text-white">
              ${optionValue.toFixed(2)}/share (${currentValue.toFixed(2)} total)
            </span>
          </div>
          <div className="flex justify-between text-xs mt-1">
            <span className="text-slate-600 dark:text-slate-400">Cost Basis</span>
            <span className="font-semibold text-slate-900 dark:text-white">
              ${costBasis.toFixed(2)}
            </span>
          </div>
        </div>
      </div>
    </div>
  )
}

// Helper function to render opportunity cards - extracted to avoid JSX bracket complexity
const renderOpportunityCard = (
  opp: Opportunity,
  investmentAmount: number,
  calculateInvestmentScenario: (opp: Opportunity, amount: number) => any,
  formatCurrency: (amount: number) => string,
  safeToFixed: (value: number | null | undefined, decimals?: number) => string | null
) => {
  const scenario = calculateInvestmentScenario(opp, investmentAmount)
  const isPerContractView = scenario.basis === 'perContract'
  const potentialReturnDisplay = isPerContractView
    ? scenario.potentialReturnAmountPerContract
    : scenario.potentialReturnAmount
  const maxReturnDisplay = isPerContractView
    ? scenario.maxReturnAmountPerContract
    : scenario.maxReturnAmount
  const maxLossDisplay = isPerContractView
    ? scenario.maxLossAmountPerContract
    : scenario.maxLossAmount
  const maxLossPercentDisplay = Math.abs(opp.maxLossPercent ?? 0)

  return (
    <div
      key={`${opp.symbol}-${opp.strike}-${opp.expiration}-${opp.optionType}`}
      className="bg-white dark:bg-slate-900 rounded-2xl p-6 border border-slate-200 dark:border-slate-800 hover:shadow-lg transition-all"
    >
      <div className="flex items-start justify-between gap-4 mb-4">
        <div className="space-y-3 flex-1">
          <div className="flex items-center gap-3 flex-wrap">
            <div className="text-3xl font-bold text-slate-900 dark:text-white">{opp.symbol}</div>
            <div className="px-3 py-1 bg-indigo-100 text-indigo-700 dark:bg-indigo-900/30 dark:text-indigo-400 rounded-lg text-sm font-bold">
              {opp.optionType.toUpperCase()}
            </div>
            <div className="px-3 py-1 bg-slate-100 text-slate-700 dark:bg-slate-800 dark:text-slate-300 rounded-lg text-sm font-medium">
              ${opp.strike}
            </div>
          </div>

          <div className="flex items-center gap-5 text-sm text-slate-600 dark:text-slate-400 flex-wrap">
            <span>Stock: ${opp.stockPrice.toFixed(2)}</span>
            <span>Premium: ${opp.premium.toFixed(2)}</span>
            <span>Exp: {opp.expiration}</span>
          </div>
        </div>

        <div className="text-right space-y-1 ml-4">
          <div className="text-3xl font-bold text-slate-900 dark:text-white">
            {safeToFixed(opp.potentialReturn, 1) ?? '—'}%
          </div>
          <div className="text-sm text-slate-500 dark:text-slate-400">Max Potential</div>
        </div>
      </div>

      <div className="grid grid-cols-1 md:grid-cols-3 gap-4 mb-4">
        <div className="bg-slate-50 dark:bg-slate-800 rounded-2xl p-4">
          <div className="text-xs font-medium text-slate-600 dark:text-slate-400 mb-1">Potential Return</div>
          <div className="text-lg font-semibold text-emerald-600">{opp.potentialReturn.toFixed(1)}%</div>
          <div className="text-xs text-slate-500 dark:text-slate-400">≈ {formatCurrency(potentialReturnDisplay)}</div>
        </div>
        <div className="bg-slate-50 dark:bg-slate-800 rounded-2xl p-4">
          <div className="text-xs font-medium text-slate-600 dark:text-slate-400 mb-1">Max Return</div>
          <div className="text-lg font-semibold text-emerald-600">{opp.maxReturn.toFixed(1)}%</div>
          <div className="text-xs text-slate-500 dark:text-slate-400">≈ {formatCurrency(maxReturnDisplay)}</div>
        </div>
        <div className="bg-slate-50 dark:bg-slate-800 rounded-2xl p-4">
          <div className="text-xs font-medium text-slate-600 dark:text-slate-400 mb-1">Max Loss</div>
          <div className="text-lg font-semibold text-red-600">{maxLossPercentDisplay.toFixed(1)}%</div>
          <div className="text-xs text-slate-500 dark:text-slate-400">≈ {formatCurrency(maxLossDisplay)}</div>
          {opp.riskRewardRatio && opp.riskRewardRatio >= 3 && (
            <div className="mt-1 inline-flex items-center gap-1 px-2 py-1 bg-emerald-100 dark:bg-emerald-900/50 text-emerald-700 dark:text-emerald-300 rounded-full text-xs font-medium">
              <span>R:R {opp.riskRewardRatio.toFixed(1)}:1</span>
            </div>
          )}
        </div>
      </div>
      
      {/* Additional opportunity details */}
      <div className="mt-4 space-y-3">
        <div className="bg-white/80 dark:bg-slate-900/80 rounded-xl p-4 border border-slate-200/60 dark:border-slate-700/40">
          <div className="grid grid-cols-2 gap-4 text-sm">
            <div>
              <span className="text-slate-600 dark:text-slate-400">Strike:</span>
              <span className="ml-2 font-medium">${opp.strike}</span>
            </div>
            <div>
              <span className="text-slate-600 dark:text-slate-400">Type:</span>
              <span className="ml-2 font-medium capitalize">{opp.optionType}</span>
            </div>
            <div>
              <span className="text-slate-600 dark:text-slate-400">Expiry:</span>
              <span className="ml-2 font-medium">{new Date(opp.expiration).toLocaleDateString()}</span>
            </div>
            <div>
              <span className="text-slate-600 dark:text-slate-400">DTE:</span>
              <span className="ml-2 font-medium">{opp.daysToExpiration} days</span>
            </div>
          </div>
        </div>
      </div>
    </div>
  )
}

export default function HomePage() {
  const [opportunities, setOpportunities] = useState<Opportunity[]>([])
  const [totalEvaluated, setTotalEvaluated] = useState(0)
  const [isLoading, setIsLoading] = useState(true)
  const [lastSuccessfulUpdate, setLastSuccessfulUpdate] = useState<Date | null>(null)
  const [investmentAmount, setInvestmentAmount] = useState(1000)
  const [activeTab, setActiveTab] = useState<'options' | 'crypto'>('options')
  const [useEnhancedScanner, setUseEnhancedScanner] = useState(false)
  const [cryptoAlerts, setCryptoAlerts] = useState<CryptoAlert[]>([])
  const [cryptoLoading, setCryptoLoading] = useState(false)
  const [sortOption, setSortOption] = useState<OpportunitySortOption>('promising')
  const [isStaleData, setIsStaleData] = useState(false)
  const [scanMetadata, setScanMetadata] = useState<ScanMetadata | null>(null)
  const [expandedCards, setExpandedCards] = useState<Record<string, boolean>>({})
  const previousTabRef = useRef<'options' | 'crypto' | null>(null)

  const toggleCard = (cardId: string) => {
    setExpandedCards(prev => ({
      ...prev,
      [cardId]: !prev[cardId],
    }))
  }

  const extractFreshnessField = (field: string): unknown => {
    if (!scanMetadata || !scanMetadata.dataFreshness || typeof scanMetadata.dataFreshness !== 'object') {
      return null
    }
    const record = scanMetadata.dataFreshness as Record<string, unknown>
    return field in record ? record[field] : null
  }

  const fallbackActive = scanMetadata?.fallback === true
  const staleCacheActive = !fallbackActive && scanMetadata?.cacheStale === true
  const fallbackReason = typeof scanMetadata?.fallbackReason === 'string' ? scanMetadata.fallbackReason : null
  const fallbackDetails = typeof scanMetadata?.fallbackDetails === 'string' ? scanMetadata.fallbackDetails : null
  const cacheAgeDescription = formatAgeDescription(
    typeof scanMetadata?.cacheAgeMinutes === 'number' ? scanMetadata.cacheAgeMinutes : (extractFreshnessField('cacheAgeMinutes') as number | null | undefined),
  )
  const cacheTimestampRaw = (() => {
    if (typeof scanMetadata?.cacheTimestamp === 'string') {
      return scanMetadata.cacheTimestamp
    }
    const extracted = extractFreshnessField('cacheTimestamp')
    return typeof extracted === 'string' ? extracted : null
  })()
  const cacheTimestamp = (() => {
    if (!cacheTimestampRaw) {
      return null
    }
    const parsed = new Date(cacheTimestampRaw)
    return Number.isNaN(parsed.getTime()) ? null : parsed
  })()

  const handleScanPayload = useCallback(
    (payload: ScanApiResponse, options?: { forcedStale?: boolean }) => {
      if (!payload || typeof payload !== 'object' || payload.success !== true) {
        return false
      }

      const metadata: ScanMetadata | null =
        payload.metadata && typeof payload.metadata === 'object'
          ? (payload.metadata as ScanMetadata)
          : null

      setScanMetadata(metadata)

      const usedFallback = metadata?.fallback === true
      const staleCache = metadata?.cacheStale === true

      const evaluatedFromApi =
        typeof payload.totalEvaluated === 'number'
          ? payload.totalEvaluated
          : typeof payload.total_evaluated === 'number'
            ? payload.total_evaluated
            : Array.isArray(payload.opportunities)
              ? payload.opportunities.length
              : 0

      if (Array.isArray(payload.opportunities) && payload.opportunities.length > 0) {
        setOpportunities(payload.opportunities)
        setTotalEvaluated(evaluatedFromApi)
        setLastSuccessfulUpdate(new Date())
        setIsStaleData(options?.forcedStale === true || usedFallback || staleCache)
      } else if (opportunities.length === 0) {
        setOpportunities([])
        setTotalEvaluated(evaluatedFromApi)
        setIsStaleData(options?.forcedStale === true || usedFallback || staleCache)
      } else {
        setIsStaleData(true)
        console.warn('Scan returned no results - keeping previous data visible')
      }

      return true
    },
    [opportunities],
  )

  const attemptFallbackFetch = useCallback(
    async (reason: string, details?: string) => {
      try {
        const params = new URLSearchParams({ mode: 'fallback', reason })
        if (details && details.trim().length > 0) {
          params.set('details', details)
        }

        const response = await fetch(`/api/scan-python?${params.toString()}`)
        if (!response.ok) {
          console.error('Fallback scan request failed with status', response.status)
          return false
        }

        const data = (await response.json()) as ScanApiResponse
        const handled = handleScanPayload(data, { forcedStale: true })
        if (!handled) {
          console.warn('Fallback scan response did not include usable opportunities')
        }
        return handled
      } catch (fallbackError) {
        console.error('Error fetching fallback opportunities:', fallbackError)
        return false
      }
    },
    [handleScanPayload],
  )

  const fetchOpportunities = useCallback(async () => {
    try {
      setIsLoading(true)

      // Use enhanced scanner endpoint if toggle is enabled
      const endpoint = useEnhancedScanner ? '/api/scan-enhanced' : '/api/scan-python'
      const response = await fetchWithTimeout(endpoint)

      if (!response.ok) {
        console.error('Scan request failed with status', response.status)
        const fallbackHandled = await attemptFallbackFetch('http_error', `Received status ${response.status}`)
        if (!fallbackHandled) {
          setScanMetadata(null)
          if (opportunities.length === 0) {
            setOpportunities([])
          } else {
            setIsStaleData(true)
          }
        }
        return
      }

      const data = (await response.json()) as ScanApiResponse

      const handled = handleScanPayload(data)
      if (!handled) {
        const fallbackHandled = await attemptFallbackFetch(
          'invalid_payload',
          data && typeof data === 'object' && 'error' in data && typeof data.error === 'string'
            ? data.error
            : undefined,
        )

        if (!fallbackHandled) {
          setScanMetadata(null)
        }
      }
    } catch (error) {
      console.error('Error fetching opportunities:', error)
      const fallbackHandled = await attemptFallbackFetch(
        'network_error',
        error instanceof Error ? error.message : undefined,
      )

      if (!fallbackHandled) {
        // On error, keep existing data and mark as stale
        if (opportunities.length > 0) {
          setIsStaleData(true)
        }
      }
    } finally {
      setIsLoading(false)
    }
  }, [attemptFallbackFetch, handleScanPayload, opportunities, useEnhancedScanner])

  const fetchCryptoAlerts = useCallback(async () => {
    try {
      setCryptoLoading(true)
      const response = await fetch('/api/crypto-scan')
      const data = await response.json()
      if (data.success) {
        setCryptoAlerts(data.trading_alerts || [])
      }
    } catch (error) {
      console.error('Error fetching crypto alerts:', error)
    } finally {
      setCryptoLoading(false)
    }
  }, [])

  const isMarketOpen = () => {
    const now = new Date()

    // Convert to Eastern Time
    const etTime = new Date(now.toLocaleString('en-US', { timeZone: 'America/New_York' }))
    const day = etTime.getDay() // 0 = Sunday, 6 = Saturday
    const hour = etTime.getHours()
    const minute = etTime.getMinutes()

    // Market is closed on weekends
    if (day === 0 || day === 6) return false

    // Market hours: 9:30 AM - 4:00 PM ET
    const marketOpen = 9.5 // 9:30 AM
    const marketClose = 16 // 4:00 PM
    const currentTime = hour + minute / 60

    return currentTime >= marketOpen && currentTime < marketClose
  }

  useEffect(() => {
    fetchOpportunities()
    // Auto-refresh disabled - user must manually refresh to avoid API overuse
  }, [fetchOpportunities])

  useEffect(() => {
    if (activeTab === 'crypto' && previousTabRef.current !== 'crypto') {
      fetchCryptoAlerts()
    }
    previousTabRef.current = activeTab
  }, [activeTab, fetchCryptoAlerts])

  useEffect(() => {
    setExpandedCards({})
  }, [opportunities])

  const sortedOpportunities = useMemo(() => {
    if (opportunities.length === 0) {
      return opportunities
    }

    console.log(`Sorting ${opportunities.length} opportunities by: ${sortOption}`)
    const ranked = [...opportunities]
    const toNumber = (value: number | null | undefined, fallback: number) =>
      typeof value === 'number' && Number.isFinite(value) ? value : fallback

    const comparePromising = (a: Opportunity, b: Opportunity) => {
      const scoreDiff = toNumber(b.score, -Infinity) - toNumber(a.score, -Infinity)
      if (scoreDiff !== 0) return scoreDiff

      const riskDiff = toNumber(b.riskRewardRatio, -Infinity) - toNumber(a.riskRewardRatio, -Infinity)
      if (riskDiff !== 0) return riskDiff

      const probDiff =
        toNumber(b.probabilityOfProfit, -Infinity) - toNumber(a.probabilityOfProfit, -Infinity)
      if (probDiff !== 0) return probDiff

      return toNumber(b.potentialReturn, -Infinity) - toNumber(a.potentialReturn, -Infinity)
    }

    const compareRiskReward = (a: Opportunity, b: Opportunity) => {
      const diff = toNumber(b.riskRewardRatio, -Infinity) - toNumber(a.riskRewardRatio, -Infinity)
      if (diff !== 0) return diff
      return comparePromising(a, b)
    }

    const compareProbability = (a: Opportunity, b: Opportunity) => {
      const diff =
        toNumber(b.probabilityOfProfit, -Infinity) - toNumber(a.probabilityOfProfit, -Infinity)
      if (diff !== 0) return diff
      return comparePromising(a, b)
    }

    const compareMaxReturn = (a: Opportunity, b: Opportunity) => {
      const diff = toNumber(b.maxReturn, -Infinity) - toNumber(a.maxReturn, -Infinity)
      if (diff !== 0) return diff
      return comparePromising(a, b)
    }

    const compareSafety = (a: Opportunity, b: Opportunity) => {
      const diff = toNumber(a.maxLossPercent, Infinity) - toNumber(b.maxLossPercent, Infinity)
      if (diff !== 0) return diff
      return comparePromising(a, b)
    }

    const compareExpiration = (a: Opportunity, b: Opportunity) => {
      const diff = toNumber(a.daysToExpiration, Infinity) - toNumber(b.daysToExpiration, Infinity)
      if (diff !== 0) return diff
      return comparePromising(a, b)
    }

    const comparatorMap: Record<OpportunitySortOption, (a: Opportunity, b: Opportunity) => number> = {
      promising: comparePromising,
      riskReward: compareRiskReward,
      probability: compareProbability,
      maxReturn: compareMaxReturn,
      safety: compareSafety,
      expiration: compareExpiration,
    }

    const comparator = comparatorMap[sortOption] ?? comparePromising
    ranked.sort(comparator)

    // Debug: Check sorting results
    if (ranked.length > 0) {
      console.log('After sorting by', sortOption, '- Top 3:')
      ranked.slice(0, 3).forEach((opp, i) => {
        console.log(`  ${i + 1}. ${opp.symbol} - Score: ${opp.score}, RR: ${opp.riskRewardRatio}, Prob: ${opp.probabilityOfProfit}, MaxRet: ${opp.maxReturn}, MaxLoss%: ${opp.maxLossPercent}, DTE: ${opp.daysToExpiration}`)
      })
    }

    return ranked
  }, [opportunities, sortOption])

  const availableSortOptions: Array<{ value: OpportunitySortOption; label: string }> = [
    { value: 'promising', label: 'Most Promising' },
    { value: 'riskReward', label: 'Highest Asymmetry' },
    { value: 'probability', label: 'Highest Win Rate' },
    { value: 'maxReturn', label: 'Highest Max Return' },
    { value: 'safety', label: 'Lowest Risk' },
    { value: 'expiration', label: 'Soonest Expiration' },
  ]

  const getRiskColor = (riskLevel: string) => {
    switch (riskLevel) {
      case 'low': return 'bg-emerald-50 text-emerald-700 border-emerald-200'
      case 'medium': return 'bg-amber-50 text-amber-700 border-amber-200'
      case 'high': return 'bg-red-50 text-red-700 border-red-200'
      default: return 'bg-slate-50 text-slate-700 border-slate-200'
    }
  }

  const getScoreColor = (score: number) => {
    if (score >= 90) return 'bg-red-500 text-white'
    if (score >= 80) return 'bg-orange-500 text-white'
    if (score >= 70) return 'bg-amber-500 text-white'
    return 'bg-slate-400 text-white'
  }

  function formatAgeDescription(minutes?: number | null) {
    if (typeof minutes !== 'number' || !Number.isFinite(minutes) || minutes < 0) {
      return null
    }

    if (minutes < 60) {
      const rounded = Math.max(1, Math.round(minutes))
      return `${rounded} minute${rounded === 1 ? '' : 's'}`
    }

    if (minutes < 1440) {
      const hours = Math.round((minutes / 60) * 10) / 10
      const display = Number.isInteger(hours) ? hours.toString() : hours.toFixed(1)
      return `${display} hour${Math.abs(hours - 1) < 1e-9 ? '' : 's'}`
    }

    const days = Math.round((minutes / 1440) * 10) / 10
    const display = Number.isInteger(days) ? days.toString() : days.toFixed(1)
    return `${display} day${Math.abs(days - 1) < 1e-9 ? '' : 's'}`
  }

  const formatCurrency = (amount: number) => {
    return new Intl.NumberFormat('en-US', {
      style: 'currency',
      currency: 'USD',
      minimumFractionDigits: 2,
      maximumFractionDigits: 2,
    }).format(amount)
  }

  const formatPercent = (value: number | null | undefined, digits = 0) => {
    if (value === null || value === undefined || Number.isNaN(value)) {
      return '—'
    }
    return `${value.toFixed(digits)}%`
  }

  const safeToFixed = (value: number | null | undefined, digits = 1) => {
    if (value === null || value === undefined || Number.isNaN(value)) {
      return null
    }
    return value.toFixed(digits)
  }

  const formatSwingClassification = (classification?: string | null) => {
    if (!classification) {
      return null
    }

    const normalized = classification.toLowerCase()
    const mapping: Record<string, string> = {
      elevated_swing_risk: 'Elevated swing risk',
      watchlist: 'On watchlist',
      calm: 'Calm regime',
    }

    if (mapping[normalized]) {
      return mapping[normalized]
    }

    return classification
      .split('_')
      .map((segment) => segment.charAt(0).toUpperCase() + segment.slice(1))
      .join(' ')
  }

  const getSwingBadgeClass = (classification?: string | null) => {
    switch (classification) {
      case 'elevated_swing_risk':
        return 'bg-red-100 text-red-700 border border-red-200 dark:bg-red-500/10 dark:text-red-200 dark:border-red-500/40'
      case 'watchlist':
        return 'bg-amber-100 text-amber-700 border border-amber-200 dark:bg-amber-500/10 dark:text-amber-200 dark:border-amber-500/40'
      case 'calm':
        return 'bg-emerald-100 text-emerald-700 border border-emerald-200 dark:bg-emerald-500/10 dark:text-emerald-200 dark:border-emerald-500/40'
      default:
        return 'bg-slate-100 text-slate-700 border border-slate-200 dark:bg-slate-700/40 dark:text-slate-200 dark:border-slate-600/50'
    }
  }

  const formatDetailValue = (value: unknown): string => {
    if (typeof value === 'number') {
      if (Number.isInteger(value)) {
        return value.toLocaleString()
      }
      if (Math.abs(value) >= 100) {
        return value.toFixed(1)
      }
      if (Math.abs(value) >= 1) {
        return value.toFixed(2)
      }
      return value.toFixed(3)
    }

    if (typeof value === 'string') {
      return value.replace(/_/g, ' ')
    }

    if (Array.isArray(value)) {
      return value
        .map((item) => formatDetailValue(item))
        .filter(Boolean)
        .join(', ')
    }

    if (value && typeof value === 'object') {
      return Object.entries(value as Record<string, unknown>)
        .map(([key, val]) => `${key}: ${formatDetailValue(val)}`)
        .join(', ')
    }

    return ''
  }

  const formatBreakevenRequirement = (opp: Opportunity) => {
    const move = opp.breakevenMovePercent
    if (move === null || !Number.isFinite(move)) {
      return null
    }

    if (move <= 0) {
      return 'Already beyond breakeven'
    }

    const direction = opp.optionType === 'put' ? 'drop' : 'gain'
    return `Needs ${Math.abs(move).toFixed(1)}% ${direction} to breakeven`
  }

  const getTradeLogic = (opp: Opportunity) => {
    const isCall = opp.optionType === 'call'
    const daysToExp = opp.daysToExpiration
    const price = Math.max(opp.stockPrice, 0)
    const strike = opp.strike
    const ivRank = opp.ivRank
    const eventIntel = opp.eventIntel || {}

    let logic = ""
    
    // Basic trade direction
    if (isCall) {
      logic += `This is a CALL option betting that ${opp.symbol} will go UP. `
    } else {
      logic += `This is a PUT option betting that ${opp.symbol} will go DOWN. `
    }
    
    // Strike analysis
    const relativeDiff = price > 0 ? Math.abs(price - strike) / price : 0
    if (relativeDiff < 0.01) {
      logic += 'The strike price is essentially at-the-money, so even small moves in the underlying can swing this trade. '
    } else if (isCall) {
      const diffPct = price > 0 ? ((price - strike) / price) * 100 : 0
      if (diffPct > 0) {
        logic += `The strike is ${Math.abs(diffPct).toFixed(1)}% below the stock price, giving this call intrinsic value from the start. `
      } else {
        const neededMove = Math.abs(diffPct)
        logic += `The strike is ${neededMove.toFixed(1)}% above the stock price, so the shares need roughly a ${neededMove.toFixed(1)}% rally to move in-the-money. `
      }
    } else {
      const diffPct = price > 0 ? ((strike - price) / price) * 100 : 0
      if (diffPct > 0) {
        logic += `The strike is ${Math.abs(diffPct).toFixed(1)}% above the stock price, meaning this put already carries intrinsic value from the recent downside move. `
      } else {
        const neededDrop = Math.abs(diffPct)
        logic += `The strike is ${neededDrop.toFixed(1)}% below the stock price, so the underlying would need to drop about ${neededDrop.toFixed(1)}% for the put to move in-the-money. `
      }
    }
    
    // Time analysis
    if (daysToExp <= 7) {
      logic += `With only ${daysToExp} days until expiration, this is a short-term trade that requires quick price movement. `
    } else if (daysToExp <= 30) {
      logic += `With ${daysToExp} days until expiration, this gives a reasonable timeframe for the expected move to play out. `
    } else {
      logic += `With ${daysToExp} days until expiration, this provides plenty of time for the trade thesis to develop. `
    }
    
    // IV analysis
    if (ivRank < 30) {
      logic += `The implied volatility is relatively low (${ivRank.toFixed(0)}% rank), meaning options are cheap and volatility could expand, boosting option prices. `
    } else if (ivRank > 70) {
      logic += `The implied volatility is high (${ivRank.toFixed(0)}% rank), meaning options are expensive but could benefit from volatility contraction. `
    } else {
      logic += `The implied volatility is moderate (${ivRank.toFixed(0)}% rank), providing a balanced environment for the trade. `
    }
    
    // Pattern-specific logic
    if (opp.gammaSqueezeScore && opp.gammaSqueezeScore > 0) {
      logic += `The high gamma squeeze score suggests potential for explosive upside if the stock breaks through key resistance levels. `
    }
    
    if (opp.unusualFlowScore && opp.unusualFlowScore > 0) {
      logic += `Unusual options activity indicates smart money positioning, potentially signaling an upcoming move. `
    }

    if (typeof eventIntel.earnings_in_days === 'number') {
      if (eventIntel.earnings_in_days >= 0) {
        logic += `Upcoming earnings in ${Math.round(eventIntel.earnings_in_days)} days could be a key catalyst for volatility. `
      } else if (eventIntel.earnings_in_days < 0 && eventIntel.earnings_in_days > -7) {
        logic += `The stock is still reacting to a fresh earnings release from ${Math.abs(Math.round(eventIntel.earnings_in_days))} days ago. `
      }
    }

    if (typeof eventIntel.news_sentiment_label === 'string') {
      const sentimentLabel = String(eventIntel.news_sentiment_label).replace('_', ' ')
      if (['bullish', 'very bullish', 'bearish', 'very bearish'].includes(sentimentLabel.toLowerCase())) {
        logic += `News flow is ${sentimentLabel.toLowerCase()}, reinforcing the directional bias behind this trade. `
      }
    }

    const drivers = opp.moveAnalysis?.drivers?.length
      ? opp.moveAnalysis.drivers
      : Array.isArray(eventIntel.unique_drivers)
        ? eventIntel.unique_drivers
        : []
    if (drivers.length > 0) {
      logic += `Primary drivers include ${drivers.join(', ')}. `
    }

    return logic
  }

  const getGreeksExplanation = (opp: Opportunity) => {
    const explanations = []
    const greeks = opp.greeks
    
    // Delta explanation
    const deltaPercent = (greeks.delta * 100).toFixed(1)
    if (Math.abs(greeks.delta) > 0.5) {
      explanations.push(`Delta of ${deltaPercent}% means this option will move significantly with stock price changes - expect big swings in option value.`)
    } else if (Math.abs(greeks.delta) > 0.3) {
      explanations.push(`Delta of ${deltaPercent}% provides good sensitivity to stock moves while maintaining reasonable premium cost.`)
    } else {
      explanations.push(`Delta of ${deltaPercent}% means the option is less sensitive to small stock moves but cheaper to own.`)
    }
    
    // Gamma explanation
    if (greeks.gamma > 0.02) {
      explanations.push(`High gamma of ${greeks.gamma.toFixed(3)} means the option's sensitivity to stock price changes will increase dramatically as the stock moves in your favor.`)
    } else if (greeks.gamma > 0.01) {
      explanations.push(`Moderate gamma of ${greeks.gamma.toFixed(3)} provides good acceleration as the stock moves in your direction.`)
    } else {
      explanations.push(`Lower gamma of ${greeks.gamma.toFixed(3)} means more linear price movement relative to the stock.`)
    }
    
    // Theta explanation (time decay)
    const thetaDaily = greeks.theta
    if (Math.abs(thetaDaily) > 0.5) {
      explanations.push(`High theta decay of ${thetaDaily.toFixed(2)} per day means this option loses significant value each day - time is working against you.`)
    } else if (Math.abs(thetaDaily) > 0.2) {
      explanations.push(`Moderate theta decay of ${thetaDaily.toFixed(2)} per day means reasonable time decay that won't destroy the trade quickly.`)
    } else {
      explanations.push(`Low theta decay of ${thetaDaily.toFixed(2)} per day means time decay is minimal, giving you more time for the trade to work.`)
    }
    
    // Vega explanation (volatility sensitivity)
    if (greeks.vega > 0.2) {
      explanations.push(`High vega of ${greeks.vega.toFixed(2)} means this option is very sensitive to volatility changes - a volatility spike could significantly boost option value.`)
    } else if (greeks.vega > 0.1) {
      explanations.push(`Moderate vega of ${greeks.vega.toFixed(2)} provides good exposure to volatility expansion while managing premium cost.`)
    } else {
      explanations.push(`Lower vega of ${greeks.vega.toFixed(2)} means the option is less affected by volatility changes, focusing more on directional moves.`)
    }
    
    return explanations
  }

  const renderMoveThesis = (opp: Opportunity) => {
    const thesisPoints = (opp.reasoning || []).filter(Boolean)
    const catalysts = (opp.catalysts || []).filter(Boolean)
    const patterns = (opp.patterns || []).filter(Boolean)
    const moveAnalysis = opp.moveAnalysis
    const tradeLogic = getTradeLogic(opp)

    const swingSignal = opp.swingSignal
    const swingSignalError = opp.swingSignalError

    const swingInsights = (() => {
      if (!swingSignal && !swingSignalError) {
        return null
      }

      const classificationLabel = formatSwingClassification(swingSignal?.classification)
      const compositeScore = typeof swingSignal?.compositeScore === 'number' ? swingSignal.compositeScore : null

      const metadata = swingSignal?.metadata ?? {}
      const atrRatio = typeof metadata.atr_ratio === 'number' ? metadata.atr_ratio : null
      const momentumZ = typeof metadata.momentum_zscore === 'number' ? metadata.momentum_zscore : null
      const volumeZ = typeof metadata.volume_zscore === 'number' ? metadata.volume_zscore : null

      const metrics: Array<{ label: string; value: string }> = [
        {
          label: 'Composite Score',
          value: compositeScore !== null ? compositeScore.toFixed(1) : '—',
        },
        {
          label: 'ATR Expansion',
          value: atrRatio !== null ? `${atrRatio.toFixed(2)}x baseline` : '—',
        },
        {
          label: 'Momentum Z-Score',
          value: momentumZ !== null ? `${momentumZ.toFixed(2)}σ` : '—',
        },
        {
          label: 'Volume Z-Score',
          value: volumeZ !== null ? `${volumeZ.toFixed(2)}σ` : '—',
        },
      ]

      if (metadata.market_context && typeof metadata.market_context === 'object') {
        const context = metadata.market_context as Record<string, unknown>
        const vixRatio = typeof context.vix_ratio === 'number' ? context.vix_ratio : null
        const spyReturn = typeof context.spy_return_5d === 'number' ? context.spy_return_5d : null
        if (vixRatio !== null) {
          metrics.push({ label: 'VIX vs 20d', value: `${(vixRatio * 100).toFixed(0)}%` })
        }
        if (spyReturn !== null) {
          metrics.push({ label: 'SPY 5d', value: `${(spyReturn * 100).toFixed(1)}%` })
        }
      }

      const factors = swingSignal?.factors ?? []
      const sortedFactors = [...factors].sort((a, b) => {
        const scoreA = typeof a.score === 'number' ? a.score : -Infinity
        const scoreB = typeof b.score === 'number' ? b.score : -Infinity
        return scoreB - scoreA
      })

      const newsSample: SwingSignalNewsHeadline[] = []
      if (Array.isArray(metadata.news_sample)) {
        metadata.news_sample.forEach((headline) => {
          newsSample.push(headline)
        })
      }

      return (
        <div className="bg-indigo-50 dark:bg-indigo-950/40 border border-indigo-100 dark:border-indigo-900/50 rounded-2xl p-4 space-y-4">
          <div className="flex flex-col sm:flex-row sm:items-start sm:justify-between gap-3">
            <div>
              <h5 className="font-medium text-indigo-900 dark:text-indigo-100">Multi-Factor Swing Signal</h5>
              <p className="text-xs text-indigo-700/80 dark:text-indigo-200/80">
                Blends volatility, momentum, volume, news sentiment, and market regime to gauge move potential.
              </p>
            </div>
            {classificationLabel && (
              <span className={`px-3 py-1 rounded-full text-xs font-medium ${getSwingBadgeClass(swingSignal?.classification)}`}>
                {classificationLabel}
              </span>
            )}
          </div>

          {swingSignalError && !swingSignal && (
            <div className="text-xs text-red-600 dark:text-red-300 bg-red-50 dark:bg-red-900/30 border border-red-200 dark:border-red-800 rounded-xl px-3 py-2">
              Unable to compute swing signal: {swingSignalError}
            </div>
          )}

          {swingSignal && (
            <>
              {/* Swing Signal Summary */}
              {swingSignal.metadata?.summary && (
                <div className="mb-4 bg-white/70 dark:bg-slate-900/60 border border-indigo-100/60 dark:border-indigo-900/40 rounded-xl px-4 py-3">
                  <div className="text-sm text-slate-700 dark:text-slate-300 leading-relaxed">
                    {swingSignal.metadata.summary}
                  </div>
                </div>
              )}

              <div className="grid grid-cols-1 sm:grid-cols-2 lg:grid-cols-3 gap-3">
                {metrics.map((metric) => (
                  <div key={metric.label} className="bg-white/60 dark:bg-slate-900/60 rounded-xl px-3 py-2">
                    <div className="text-[11px] uppercase tracking-wide text-indigo-600 dark:text-indigo-300 font-semibold">
                      {metric.label}
                    </div>
                    <div className="text-sm font-semibold text-slate-900 dark:text-white">{metric.value}</div>
                  </div>
                ))}
              </div>

              <div className="space-y-3">
                {sortedFactors.map((factor) => {
                  const detailEntries = Object.entries(factor.details ?? {}).filter(([label, value]) =>
                    label !== 'headlines' && value !== null && value !== undefined && formatDetailValue(value) !== ''
                  )
                  return (
                    <div
                      key={factor.name}
                      className="bg-white/70 dark:bg-slate-900/60 border border-indigo-100/60 dark:border-indigo-900/40 rounded-xl px-3 py-3"
                    >
                      <div className="flex items-start justify-between gap-2">
                        <div>
                          <div className="text-sm font-semibold text-slate-900 dark:text-white">{factor.name}</div>
                          <p className="text-xs text-slate-600 dark:text-slate-300 mt-1 leading-relaxed">{factor.rationale}</p>
                        </div>
                        <span className="text-xs font-semibold text-indigo-700 dark:text-indigo-200 bg-indigo-100/80 dark:bg-indigo-800/50 rounded-full px-2 py-1">
                          {safeToFixed(factor.score, 1) ?? '—'}
                        </span>
                      </div>
                      {detailEntries.length > 0 && (
                        <div className="mt-2 flex flex-wrap gap-2">
                          {detailEntries.map(([label, value]) => (
                            <span
                              key={label}
                              className="inline-flex items-center gap-1 rounded-full bg-indigo-100/70 dark:bg-indigo-800/40 text-[11px] text-indigo-700 dark:text-indigo-200 px-2 py-1"
                            >
                              <span className="font-medium">{label.replace(/_/g, ' ')}:</span>
                              <span>{formatDetailValue(value)}</span>
                            </span>
                          ))}
                        </div>
                      )}
                    </div>
                  )
                })}
              </div>

              {newsSample.length > 0 && (
                <div className="bg-white/70 dark:bg-slate-900/60 border border-indigo-100/60 dark:border-indigo-900/40 rounded-xl px-3 py-3">
                  <div className="text-[11px] uppercase tracking-wide text-indigo-600 dark:text-indigo-300 font-semibold mb-2">
                    Recent catalysts sampled
                  </div>
                  <div className="space-y-2">
                    {newsSample.slice(0, 3).map((headline, index) => (
                      <div key={index} className="text-xs text-slate-700 dark:text-slate-200">
                        <div className="font-medium text-slate-900 dark:text-white">{headline?.title || 'Headline unavailable'}</div>
                        <div className="flex flex-wrap items-center gap-x-2 gap-y-1 text-[11px] text-slate-500 dark:text-slate-400 mt-1">
                          {headline?.publisher && <span>{headline.publisher}</span>}
                          {typeof headline?.sentiment_label === 'string' && (
                            <span className="inline-flex items-center gap-1 px-2 py-0.5 rounded-full bg-indigo-100/70 dark:bg-indigo-800/40 text-indigo-700 dark:text-indigo-200">
                              Sentiment: {headline.sentiment_label.replace(/_/g, ' ')}
                              {typeof headline?.sentiment_score === 'number' && (
                                <span>({headline.sentiment_score.toFixed(2)})</span>
                              )}
                            </span>
                          )}
                        </div>
                      </div>
                    ))}
                  </div>
                </div>
              )}
            </>
          )}
        </div>
      )
    })()

    return (
      <div className="space-y-4">
        {swingInsights}

        {tradeLogic && (
          <div className="bg-slate-50 dark:bg-slate-800 rounded-2xl p-4">
            <h5 className="font-medium text-slate-900 dark:text-white mb-2">Trade Logic</h5>
            <p className="text-sm text-slate-700 dark:text-slate-300 leading-relaxed">{tradeLogic}</p>
          </div>
        )}

        {thesisPoints.length > 0 && (
          <div className="bg-slate-50 dark:bg-slate-800 rounded-2xl p-4">
            <h5 className="font-medium text-slate-900 dark:text-white mb-2">Why This Setup Works</h5>
            <ul className="space-y-2 text-sm text-slate-700 dark:text-slate-300 list-disc list-inside">
              {thesisPoints.map((point, index) => (
                <li key={index}>{point}</li>
              ))}
            </ul>
          </div>
        )}

        {moveAnalysis && (
          <div className="bg-slate-50 dark:bg-slate-800 rounded-2xl p-4">
            <h5 className="font-medium text-slate-900 dark:text-white mb-3">Expected Move Analysis</h5>
            <div className="grid grid-cols-1 sm:grid-cols-3 gap-3 mb-3">
              <div>
                <div className="text-xs font-medium text-slate-600 dark:text-slate-400">Expected Move</div>
                <div className="text-sm font-semibold text-slate-900 dark:text-white">
                  {formatPercent(moveAnalysis.expectedMovePercent, 1)}
                </div>
              </div>
              <div>
                <div className="text-xs font-medium text-slate-600 dark:text-slate-400">Implied Volatility</div>
                <div className="text-sm font-semibold text-slate-900 dark:text-white">
                  {formatPercent(moveAnalysis.impliedVol, 1)}
                </div>
              </div>
              <div>
                <div className="text-xs font-medium text-slate-600 dark:text-slate-400">Days to Expiration</div>
                <div className="text-sm font-semibold text-slate-900 dark:text-white">
                  {moveAnalysis.daysToExpiration ?? opp.daysToExpiration}
                </div>
              </div>
            </div>

            {moveAnalysis.thresholds?.length ? (
              <div className="space-y-2">
                {moveAnalysis.thresholds.map((threshold, index) => (
                  <div
                    key={index}
                    className="flex flex-col sm:flex-row sm:items-center sm:justify-between gap-2 rounded-xl bg-white/60 dark:bg-slate-900/60 px-3 py-2"
                  >
                    <div>
                      <div className="text-sm font-medium text-slate-900 dark:text-white">{threshold.threshold}</div>
                      <div className="text-xs text-slate-600 dark:text-slate-400">{threshold.summary}</div>
                    </div>
                    <div className="text-right text-xs text-slate-500 dark:text-slate-400">
                      {threshold.baseProbability !== null && (
                        <div>Base: {formatPercent(threshold.baseProbability, 1)}</div>
                      )}
                      {threshold.conviction !== null && (
                        <div>Conviction: {threshold.conviction.toFixed(1)} / 5</div>
                      )}
                    </div>
                  </div>
                ))}
              </div>
            ) : null}
          </div>
        )}

        {(catalysts.length > 0 || patterns.length > 0) && (
          <div className="bg-slate-50 dark:bg-slate-800 rounded-2xl p-4">
            <h5 className="font-medium text-slate-900 dark:text-white mb-2">Supporting Signals</h5>
            <div className="flex flex-wrap gap-2">
              {patterns.map((pattern, index) => (
                <span key={`pattern-${index}`} className="px-3 py-1 bg-slate-200 dark:bg-slate-700 text-xs font-medium rounded-xl">
                  {pattern}
                </span>
              ))}
              {catalysts.map((catalyst, index) => (
                <span key={`catalyst-${index}`} className="px-3 py-1 bg-emerald-200/80 dark:bg-emerald-900/40 text-xs font-medium text-emerald-900 dark:text-emerald-100 rounded-xl">
                  {catalyst}
                </span>
              ))}
            </div>
          </div>
        )}
      </div>
    )
  }

  const getRiskRewardExplanation = (opp: Opportunity) => {
    const sanitizeNumber = (value: number | null | undefined, fallback: number) => {
      return typeof value === 'number' && Number.isFinite(value) ? value : fallback
    }

    const maxReturn = sanitizeNumber(opp.maxReturn, 0)
    // For long options, max loss is always 100% of premium paid
    const maxLossPercent = sanitizeNumber(opp.maxLossPercent, 100)
    const premiumPerContract = sanitizeNumber(opp.premium, 0)
    const maxLossAmount = sanitizeNumber(opp.maxLossAmount, premiumPerContract)
    const potentialReturn = sanitizeNumber(opp.potentialReturn, 0)
    const daysToExp = sanitizeNumber(opp.daysToExpiration, 0)

    let explanation = `This trade offers a potential return of ${potentialReturn.toFixed(1)}% on a 10% stock move, with a maximum possible return of ${maxReturn.toFixed(1)}%. `

    // Risk assessment
    if (maxLossPercent < 100) {
      explanation += `Your maximum loss is limited to ${maxLossPercent.toFixed(1)}% of your investment (${formatCurrency(maxLossAmount)} per contract). `
    } else {
      explanation += `Your maximum loss is ${maxLossPercent.toFixed(1)}% of your investment (${formatCurrency(maxLossAmount)} per contract). `
    }

    // Risk/Reward ratio
    const lossBasis = Math.max(Math.abs(maxLossPercent), 1)
    const computedShortTermRatio = lossBasis !== 0 ? potentialReturn / lossBasis : 0
    const computedAsymmetryRatio = lossBasis !== 0 ? maxReturn / lossBasis : 0
    const shortTermRatio = sanitizeNumber(opp.shortTermRiskRewardRatio, sanitizeNumber(computedShortTermRatio, 0))
    const asymmetryRatio = sanitizeNumber(opp.riskRewardRatio, sanitizeNumber(computedAsymmetryRatio, 0))
    if (shortTermRatio > 5) {
      explanation += `This creates an excellent near-term risk/reward ratio of ${shortTermRatio.toFixed(1)}:1 on a 10% move, meaning you could make ${shortTermRatio.toFixed(1)}x more than you could lose. `
    } else if (shortTermRatio > 2) {
      explanation += `This creates a good risk/reward ratio of ${shortTermRatio.toFixed(1)}:1, providing favorable odds even on a modest move. `
    } else {
      explanation += `This creates a risk/reward ratio of ${shortTermRatio.toFixed(1)}:1 on the first 10% move. `
    }

    if (asymmetryRatio >= 3) {
      explanation += `The max payoff is ${asymmetryRatio.toFixed(1)}x larger than the capital at risk, giving this setup major asymmetric upside if the stock really runs. `
    } else if (asymmetryRatio >= 1.5) {
      explanation += `There's still ${asymmetryRatio.toFixed(1)}x more upside than downside if the bigger move plays out. `
    }
    
    // Time considerations
    if (daysToExp <= 7) {
      explanation += `With only ${daysToExp} days left, this is a high-conviction trade that needs to work quickly. The short timeframe amplifies both profit potential and time decay risk.`
    } else if (daysToExp <= 30) {
      explanation += `With ${daysToExp} days until expiration, you have a reasonable timeframe for the trade to develop while managing time decay.`
    } else {
      explanation += `With ${daysToExp} days until expiration, you have plenty of time for the trade thesis to play out with lower time decay pressure.`
    }
    
    return explanation
  }

  const calculateInvestmentScenario = (opp: Opportunity, amount: number): InvestmentScenario => {
    const premiumPerContract = opp.premium || 0
    const contractCost = Math.max(premiumPerContract, 0)

    // Calculate per-contract returns with proper null/undefined handling
    const potentialReturnPercent = typeof opp.potentialReturn === 'number' && Number.isFinite(opp.potentialReturn) ? opp.potentialReturn : 0
    const maxReturnPercent = typeof opp.maxReturn === 'number' && Number.isFinite(opp.maxReturn) ? opp.maxReturn : 0

    const perContractPotentialReturn = (typeof opp.potentialReturnAmount === 'number' && Number.isFinite(opp.potentialReturnAmount))
      ? opp.potentialReturnAmount
      : (potentialReturnPercent / 100) * contractCost

    const perContractMaxReturn = (typeof opp.maxReturnAmount === 'number' && Number.isFinite(opp.maxReturnAmount))
      ? opp.maxReturnAmount
      : (maxReturnPercent / 100) * contractCost

    const perContractMaxLoss = (typeof opp.maxLossAmount === 'number' && Number.isFinite(opp.maxLossAmount))
      ? opp.maxLossAmount
      : contractCost

    if (contractCost <= 0) {
      return {
        contractCost: 0,
        contractsToBuy: 0,
        totalCost: 0,
        remainingCapital: amount,
        requiredCapital: 0,
        shortfall: 0,
        displayCost: 0,
        basis: 'perContract',
        potentialReturnAmount: 0,
        potentialReturnAmountPerContract: 0,
        maxReturnAmount: 0,
        maxReturnAmountPerContract: 0,
        maxLossAmount: 0,
        maxLossAmountPerContract: 0,
        scenarios: [],
      }
    }

    const contractsToBuy = Math.max(Math.floor(amount / contractCost), 0)
    const totalCost = contractsToBuy * contractCost
    const remainingCapital = Math.max(amount - totalCost, 0)
    const basis: InvestmentScenario['basis'] = contractsToBuy > 0 ? 'position' : 'perContract'
    const displayCost = contractsToBuy > 0 ? totalCost : contractCost
    const requiredCapital = contractCost
    const shortfall = contractsToBuy > 0 ? 0 : Math.max(requiredCapital - amount, 0)

    const potentialReturnAmount = basis === 'position'
      ? perContractPotentialReturn * contractsToBuy
      : perContractPotentialReturn

    const maxReturnAmount = basis === 'position'
      ? perContractMaxReturn * contractsToBuy
      : perContractMaxReturn

    const maxLossAmount = basis === 'position'
      ? perContractMaxLoss * contractsToBuy
      : perContractMaxLoss

    const scenarioBase = basis === 'position' ? totalCost : contractCost

    const scenarios = (opp.returnsAnalysis || []).map((scenario) => {
      const percentReturn = typeof scenario?.return === 'number' && Number.isFinite(scenario.return) ? scenario.return : 0
      const profit = scenarioBase * (percentReturn / 100)
      return {
        move: scenario?.move || '',
        return: percentReturn,
        profit,
        totalValue: scenarioBase + profit,
      }
    })

    return {
      contractCost,
      contractsToBuy,
      totalCost,
      remainingCapital,
      requiredCapital,
      shortfall,
      displayCost,
      basis,
      potentialReturnAmount,
      potentialReturnAmountPerContract: perContractPotentialReturn,
      maxReturnAmount,
      maxReturnAmountPerContract: perContractMaxReturn,
      maxLossAmount,
      maxLossAmountPerContract: perContractMaxLoss,
      scenarios,
    }
  }

  return (
    <div className="min-h-screen bg-[#0D0D0D]">
      {/* Header - Robinhood-inspired dark design */}
      <div className="border-b border-zinc-800 bg-black shadow-sm">
        <div className="max-w-7xl mx-auto px-6 py-6">
          <div className="flex items-center justify-between flex-wrap gap-6">
            {/* Logo and Title */}
            <div className="flex items-center gap-4">
              <div className="w-12 h-12 rounded-xl flex items-center justify-center overflow-hidden">
                <Image src="/logo.svg" alt="Money Printer" width={48} height={48} className="w-full h-full object-contain" />
              </div>
              <div>
                <h1 className="text-2xl font-bold text-white">
                  Money Printer
                </h1>
                <p className="text-sm text-zinc-400">
                  Find explosive trading opportunities
                </p>
              </div>
            </div>

            <div className="flex items-center gap-4 flex-wrap">
              {/* Tab Navigation */}
              <div className="flex items-center bg-zinc-900 rounded-lg p-1 border border-zinc-800">
                <button
                  onClick={() => setActiveTab('options')}
                  className={`px-4 py-2 rounded-lg font-semibold transition-all ${
                    activeTab === 'options'
                      ? 'bg-emerald-500 text-white shadow-lg shadow-emerald-500/30'
                      : 'text-zinc-400 hover:text-white'
                  }`}
                >
                  Options
                </button>
                <button
                  onClick={() => setActiveTab('crypto')}
                  className={`px-4 py-2 rounded-lg font-semibold transition-all ${
                    activeTab === 'crypto'
                      ? 'bg-emerald-500 text-white shadow-lg shadow-emerald-500/30'
                      : 'text-zinc-400 hover:text-white'
                  }`}
                >
                  Crypto
                </button>
              </div>

              {/* Enhanced Scanner Toggle (only for options) */}
              {activeTab === 'options' && (
                <div className="flex items-center gap-2 bg-zinc-900 px-3 py-2 rounded-lg border border-zinc-800">
                  <label className="flex items-center gap-2 cursor-pointer">
                    <input
                      type="checkbox"
                      checked={useEnhancedScanner}
                      onChange={(e) => setUseEnhancedScanner(e.target.checked)}
                      className="sr-only"
                    />
                    <div className={`w-9 h-5 rounded-full transition-colors ${
                      useEnhancedScanner ? 'bg-emerald-500' : 'bg-zinc-700'
                    }`}>
                      <div className={`w-4 h-4 bg-white rounded-full shadow-md transform transition-transform ${
                        useEnhancedScanner ? 'translate-x-4' : 'translate-x-0.5'
                      } mt-0.5`}></div>
                    </div>
                    <span className="text-sm font-medium text-zinc-300">
                      Institutional
                      {useEnhancedScanner && (
                        <span className="ml-1 px-2 py-0.5 bg-emerald-500/20 text-emerald-400 text-xs rounded-full font-bold">
                          PRO
                        </span>
                      )}
                    </span>
                  </label>
                </div>
              )}

              <div className="flex items-center gap-2 bg-zinc-900 px-4 py-2.5 rounded-lg border border-zinc-800">
                <span className="text-sm font-semibold text-emerald-500">$</span>
                <input
                  type="number"
                  value={investmentAmount}
                  onChange={(e) => setInvestmentAmount(Number(e.target.value))}
                  className="w-28 text-base font-bold bg-transparent text-white focus:outline-none placeholder-zinc-500"
                  min="100"
                  max="100000"
                  step="100"
                />
              </div>

              <button
                onClick={activeTab === 'options' ? fetchOpportunities : fetchCryptoAlerts}
                disabled={activeTab === 'options' ? isLoading : cryptoLoading}
                className="px-6 py-2.5 bg-emerald-500 hover:bg-emerald-600 text-white rounded-lg font-bold shadow-lg shadow-emerald-500/20 hover:shadow-emerald-500/40 transition-all duration-200 flex items-center gap-2 disabled:opacity-50 disabled:cursor-not-allowed"
              >
                {(activeTab === 'options' ? isLoading : cryptoLoading) ? (
                  <>
                    <div className="w-4 h-4 border-2 border-white dark:border-slate-900 border-t-transparent rounded-full animate-spin"></div>
                    Scanning...
                  </>
                ) : (
                  <>
                    <svg className="w-4 h-4" fill="none" stroke="currentColor" viewBox="0 0 24 24">
                      <path strokeLinecap="round" strokeLinejoin="round" strokeWidth={2} d="M4 4v5h.582m15.356 2A8.001 8.001 0 004.582 9m0 0H9m11 11v-5h-.581m0 0a8.003 8.003 0 01-15.357-2m15.357 2H15" />
                    </svg>
                    Scan
                  </>
                )}
              </button>
              </div>
            </div>

          <div className="mt-4 flex items-center gap-4 flex-wrap text-sm">
            <div className={`flex items-center gap-2 px-3 py-1.5 rounded-lg font-semibold border ${
              isMarketOpen()
                ? 'bg-emerald-500/10 text-emerald-400 border-emerald-500/30'
                : 'bg-zinc-900 text-zinc-400 border-zinc-800'
            }`}>
              <div className={`w-2 h-2 rounded-full ${
                isMarketOpen() ? 'bg-emerald-500 animate-pulse shadow-lg shadow-emerald-500/50' : 'bg-zinc-600'
              }`}></div>
              {isMarketOpen() ? 'Market Open' : 'Market Closed'}
            </div>
            {lastSuccessfulUpdate && (
              <div className="text-zinc-400">
                Last scan: {lastSuccessfulUpdate.toLocaleTimeString()}
                {isStaleData && (
                  <span className="ml-2 px-2 py-1 bg-amber-500/10 text-amber-400 border border-amber-500/30 text-xs rounded-md font-semibold">
                    Cached
                  </span>
                )}
              </div>
            )}
            {activeTab === 'options' && (fallbackActive || staleCacheActive) && (
              <div className="w-full mt-3 space-y-2">
                {fallbackActive && (
                  <div className="flex items-start gap-3 rounded-lg border border-amber-500/40 bg-amber-500/10 px-4 py-3 text-amber-100">
                    <svg className="mt-1 h-5 w-5 flex-shrink-0" fill="none" stroke="currentColor" viewBox="0 0 24 24">
                      <path strokeLinecap="round" strokeLinejoin="round" strokeWidth={2} d="M12 9v3m0 4h.01M21 12a9 9 0 11-18 0 9 9 0 0118 0z" />
                    </svg>
                    <div className="space-y-1">
                      <p className="font-semibold">Fallback recommendations</p>
                      <p className="text-sm leading-relaxed text-amber-100/80">
                        Live scanning failed{fallbackReason ? ` (${fallbackReason})` : ''}, so we are showing the bundled backup trade ideas.
                        Expect pricing and probabilities to deviate from current market conditions.
                      </p>
                      {fallbackDetails && (
                        <p className="text-xs text-amber-100/70">Details: {fallbackDetails}</p>
                      )}
                    </div>
                  </div>
                )}
                {staleCacheActive && (
                  <div className="flex items-start gap-3 rounded-lg border border-yellow-500/30 bg-yellow-500/10 px-4 py-3 text-yellow-100">
                    <svg className="mt-1 h-5 w-5 flex-shrink-0" fill="none" stroke="currentColor" viewBox="0 0 24 24">
                      <path strokeLinecap="round" strokeLinejoin="round" strokeWidth={2} d="M13 16h-1v-4h-1m1-4h.01M12 3a9 9 0 100 18 9 9 0 000-18z" />
                    </svg>
                    <div className="space-y-1">
                      <p className="font-semibold">Using cached market data</p>
                      <p className="text-sm leading-relaxed text-yellow-100/80">
                        Live data sources were unavailable, so these results come from cached quotes
                        {cacheAgeDescription ? ` that are roughly ${cacheAgeDescription} old` : ''}. Please confirm pricing before trading.
                      </p>
                      {cacheTimestamp && (
                        <p className="text-xs text-yellow-100/70">Last cache update: {cacheTimestamp.toLocaleString()}</p>
                      )}
                    </div>
                  </div>
                )}
              </div>
            )}
                </div>
                </div>
              </div>

      {/* Live Ticker */}
      <div className="max-w-7xl mx-auto px-6 py-4">
        <LiveTicker />
      </div>

      <div className="max-w-7xl mx-auto px-6 py-8">
        {/* Scan Progress */}
        <RealTimeProgress
          isScanning={isLoading || cryptoLoading}
          scanType={activeTab}
          onScanComplete={(results) => {
            console.log('Scan completed with results:', results)
          }}
        />

        {/* Stats Cards - Robinhood-inspired dark design */}
        <div className="grid grid-cols-2 md:grid-cols-3 lg:grid-cols-5 gap-3 mb-8">
          <div className="bg-zinc-900 rounded-xl p-5 border border-zinc-800 hover:border-zinc-700 transition-colors">
            <div className="space-y-1">
              <p className="text-xs font-semibold text-zinc-500 uppercase tracking-wide">Scanned</p>
              <p className="text-2xl font-bold text-white">{totalEvaluated}</p>
            </div>
          </div>

          <div className="bg-zinc-900 rounded-xl p-5 border border-zinc-800 hover:border-emerald-500/30 transition-colors">
            <div className="space-y-1">
              <p className="text-xs font-semibold text-zinc-500 uppercase tracking-wide">Found</p>
              <p className="text-2xl font-bold text-emerald-400">{opportunities.length}</p>
            </div>
          </div>

          <div className="bg-zinc-900 rounded-xl p-5 border border-zinc-800 hover:border-red-500/30 transition-colors">
            <div className="space-y-1">
              <p className="text-xs font-semibold text-zinc-500 uppercase tracking-wide">High Score</p>
              <p className="text-2xl font-bold text-red-400">{opportunities.filter(o => o.score >= 90).length}</p>
            </div>
          </div>

          <div className="bg-zinc-900 rounded-xl p-5 border border-zinc-800 hover:border-orange-500/30 transition-colors">
            <div className="space-y-1">
              <p className="text-xs font-semibold text-zinc-500 uppercase tracking-wide">Volume</p>
              <p className="text-2xl font-bold text-orange-400">{opportunities.filter(o => o.volumeRatio > 2).length}</p>
            </div>
          </div>

          <div className="bg-zinc-900 rounded-xl p-5 border border-zinc-800 hover:border-blue-500/30 transition-colors">
            <div className="space-y-1">
              <p className="text-xs font-semibold text-zinc-500 uppercase tracking-wide">Catalysts</p>
              <p className="text-2xl font-bold text-blue-400">{opportunities.filter(o => o.catalysts && o.catalysts.length > 0).length}</p>
            </div>
          </div>
        </div>

        {/* Loading State */}
        {isLoading && (
          <div className="text-center py-16">
            <div className="inline-flex items-center gap-3 text-slate-600 dark:text-slate-400">
              <div className="w-5 h-5 border-2 border-slate-300 border-t-slate-900 dark:border-slate-600 dark:border-t-white rounded-full animate-spin"></div>
              <span className="font-medium">Scanning for opportunities...</span>
            </div>
          </div>
        )}

        {/* Empty State */}
        {!isLoading && opportunities.length === 0 && (
          <div className="text-center py-16">
            <div className="w-16 h-16 bg-slate-100 dark:bg-slate-800 rounded-3xl flex items-center justify-center mx-auto mb-6">
              <svg className="w-8 h-8 text-slate-400" fill="none" stroke="currentColor" viewBox="0 0 24 24">
                <path strokeLinecap="round" strokeLinejoin="round" strokeWidth={2} d="M9 19v-6a2 2 0 00-2-2H5a2 2 0 00-2 2v6a2 2 0 002 2h2a2 2 0 002-2zm0 0V9a2 2 0 012-2h2a2 2 0 012 2v10m-6 0a2 2 0 002 2h2a2 2 0 002-2m0 0V5a2 2 0 012-2h2a2 2 0 012 2v14a2 2 0 01-2 2h-2a2 2 0 01-2-2z" />
              </svg>
            </div>
            <h3 className="text-xl font-semibold text-slate-900 dark:text-white mb-2">No strong opportunities found</h3>
              <p className="text-slate-600 dark:text-slate-400 mb-6">
                {totalEvaluated > 0
                  ? `Scanned ${totalEvaluated.toLocaleString()} options but found 0 strong opportunities meeting our criteria.`
                  : "The scanner is currently running but hasn't found any high-scoring opportunities yet."}
              </p>
            <button
              onClick={fetchOpportunities}
              className="px-6 py-3 bg-slate-900 dark:bg-white text-white dark:text-slate-900 rounded-2xl font-medium hover:bg-slate-800 dark:hover:bg-slate-100 transition-colors"
            >
              Scan Again
            </button>
          </div>
        )}

        {/* Opportunities Grid - Fabric-inspired card design */}
        {!isLoading && opportunities.length > 0 && (
          <div className="space-y-8">
            <div className="flex flex-col gap-4 lg:flex-row lg:items-center lg:justify-between">
              <div className="flex flex-col gap-1 sm:flex-row sm:items-center sm:gap-3">
                <h2 className="text-2xl font-semibold text-slate-900 dark:text-white">
                  Trading Opportunities
                </h2>
                <span className="text-sm text-slate-500 dark:text-slate-400">
                  {sortedOpportunities.length} opportunities found
                </span>
              </div>
              <div className="flex items-center gap-2">
                <label
                  htmlFor="opportunity-sort"
                  className="text-sm font-medium text-slate-600 dark:text-slate-300"
                >
                  Sort by
                </label>
                <select
                  id="opportunity-sort"
                  value={sortOption}
                  onChange={(event) => {
                    const newSort = event.target.value as OpportunitySortOption
                    console.log('Sort changed to:', newSort)
                    setSortOption(newSort)
                  }}
                  className="rounded-2xl border-2 border-slate-900 dark:border-white bg-white px-4 py-2 text-sm font-medium text-slate-900 dark:text-white shadow-sm transition-all hover:shadow-md focus:border-slate-900 focus:outline-none focus:ring-2 focus:ring-slate-900/20 dark:bg-slate-800 dark:focus:border-white dark:focus:ring-white/20 cursor-pointer"
                >
                  {availableSortOptions.map((option) => (
                    <option key={option.value} value={option.value}>
                      {option.label}
                    </option>
                  ))}
                </select>
                <span className="text-xs text-slate-500 dark:text-slate-400">
                  ({sortedOpportunities.length} shown)
                </span>
              </div>
            </div>

            <div className="space-y-5">
<<<<<<< HEAD
              {sortedOpportunities.map((opp) => {
                const scenario = calculateInvestmentScenario(opp, investmentAmount)
                const isPerContractView = scenario.basis === 'perContract'
                const potentialReturnDisplay = isPerContractView
                  ? scenario.potentialReturnAmountPerContract
                  : scenario.potentialReturnAmount
                const maxReturnDisplay = isPerContractView
                  ? scenario.maxReturnAmountPerContract
                  : scenario.maxReturnAmount
                const maxLossDisplay = isPerContractView
                  ? scenario.maxLossAmountPerContract
                  : scenario.maxLossAmount
                const cardId = `${opp.symbol}-${opp.optionType}-${opp.strike}-${opp.expiration}`
                const contentId = `${cardId}-details`
                const isExpanded = Boolean(expandedCards[cardId])
                const formatDisplayCurrency = (value: number | null | undefined) =>
                  typeof value === 'number' && Number.isFinite(value) ? formatCurrency(value) : '—'
                const probabilitySummary =
                  typeof opp.probabilityOfProfit === 'number' && Number.isFinite(opp.probabilityOfProfit)
                    ? `${opp.probabilityOfProfit.toFixed(1)}%`
                    : '—'
                const maxLossPercentDisplay =
                  typeof opp.maxLossPercent === 'number' && Number.isFinite(opp.maxLossPercent)
                    ? opp.maxLossPercent
                    : 100
                const premiumPerShareDisplay = scenario.contractCost / 100

                return (
                  <div
                    key={cardId}
                    className="bg-zinc-900 rounded-2xl p-6 border border-zinc-800 hover:border-emerald-500/30 hover:shadow-xl hover:shadow-emerald-500/5 transition-all"
                  >
                    <div className="flex items-start justify-between gap-4 mb-4">
                      <div className="space-y-3 flex-1">
                        <div className="flex items-center gap-3 flex-wrap">
                          <div className="text-3xl font-bold text-white">{opp.symbol}</div>
                          <div className={`px-4 py-1.5 rounded-lg text-base font-bold ${getScoreColor(opp.score)}`}>
                            {opp.score}
                          </div>
                          <div className="flex items-center gap-2 flex-wrap">
                            {opp.gammaSqueezeScore && opp.gammaSqueezeScore > 0 && (
                              <span className="px-3 py-1 bg-orange-500/10 text-orange-400 border border-orange-500/30 rounded-lg text-sm font-bold">
                                GAMMA {opp.gammaSqueezeScore}
                              </span>
                            )}
                            {opp.unusualFlowScore && opp.unusualFlowScore > 0 && (
                              <span className="px-3 py-1 bg-blue-500/10 text-blue-400 border border-blue-500/30 rounded-lg text-sm font-bold">
                                FLOW {opp.unusualFlowScore}
                              </span>
                            )}
                            {opp.newsImpactScore && opp.newsImpactScore > 0 && (
                              <span className="px-3 py-1 bg-purple-500/10 text-purple-400 border border-purple-500/30 rounded-lg text-sm font-bold">
                                NEWS {opp.newsImpactScore}
                              </span>
                            )}
                            {opp.riskRewardRatio && opp.riskRewardRatio >= 3 && (
                              <span className="px-3 py-1 bg-emerald-500/10 text-emerald-400 border border-emerald-500/30 rounded-lg text-sm font-bold shadow-lg shadow-emerald-500/10">
                                {opp.riskRewardRatio.toFixed(1)}x EDGE
                              </span>
                            )}
                            {opp.probabilityOfProfit !== null && opp.probabilityOfProfit >= 55 && (
                              <span className="px-3 py-1 bg-cyan-500/10 text-cyan-400 border border-cyan-500/30 rounded-lg text-sm font-bold">
                                {opp.probabilityOfProfit.toFixed(0)}% WIN
                              </span>
                            )}
                          </div>
                        </div>

                        <div className="flex items-center gap-5 text-base text-zinc-400 flex-wrap">
                          <span className="font-bold text-white">
                            {opp.optionType.toUpperCase()} ${opp.strike}
                          </span>
                          <span>Exp: {opp.expiration}</span>
                          <span className="font-semibold">{opp.daysToExpiration}d</span>
                          <span className={`px-3 py-1 rounded-lg text-sm font-bold border ${getRiskColor(opp.riskLevel)}`}>
                            {opp.riskLevel.toUpperCase()}
                          </span>
                        </div>
                      </div>

                      <div className="ml-4 flex flex-col items-end gap-3">
                        <div className="text-right">
                          <div className="text-3xl font-bold text-emerald-400">
                            {formatCurrency(opp.premium)}
                          </div>
                          <div className="text-sm text-zinc-500 font-semibold">Premium</div>
                        </div>
                        <button
                          type="button"
                          onClick={() => toggleCard(cardId)}
                          aria-expanded={isExpanded}
                          aria-controls={contentId}
                          className="inline-flex items-center gap-2 rounded-full border border-emerald-500/40 px-4 py-2 text-sm font-semibold text-emerald-300 transition-colors hover:border-emerald-400 hover:text-emerald-200"
                        >
                          <svg
                            className={`h-4 w-4 transition-transform ${isExpanded ? 'rotate-180' : ''}`}
                            viewBox="0 0 20 20"
                            fill="none"
                            stroke="currentColor"
                            strokeWidth="2"
                          >
                            <path d="M5 8l5 5 5-5" strokeLinecap="round" strokeLinejoin="round" />
                          </svg>
                          {isExpanded ? 'Hide details' : 'Show details'}
                        </button>
                      </div>
                    </div>

                    {!isExpanded && (
                      <div className="grid grid-cols-1 gap-3 sm:grid-cols-3">
                        <div className="rounded-xl border border-emerald-500/30 bg-emerald-500/5 p-4">
                          <div className="text-xs font-semibold uppercase tracking-wide text-emerald-300">
                            Potential Upside
                          </div>
                          <div className="text-lg font-bold text-emerald-200">
                            {Number.isFinite(opp.potentialReturn) ? `${opp.potentialReturn.toFixed(1)}%` : '—'}
                          </div>
                          <div className="text-xs text-emerald-200/80">
                            ≈ {formatDisplayCurrency(potentialReturnDisplay)}
                          </div>
                        </div>
                        <div className="rounded-xl border border-zinc-700 bg-zinc-800/60 p-4">
                          <div className="text-xs font-semibold uppercase tracking-wide text-zinc-400">Max Loss</div>
                          <div className="text-lg font-bold text-red-300">{maxLossPercentDisplay.toFixed(1)}%</div>
                          <div className="text-xs text-zinc-400">≈ {formatDisplayCurrency(maxLossDisplay)}</div>
                        </div>
                        <div className="rounded-xl border border-cyan-500/30 bg-cyan-500/5 p-4">
                          <div className="text-xs font-semibold uppercase tracking-wide text-cyan-300">
                            Win Probability
                          </div>
                          <div className="text-lg font-bold text-cyan-200">{probabilitySummary}</div>
                          {(() => {
                            const breakevenText = formatBreakevenRequirement(opp)
                            return breakevenText ? (
                              <div className="text-xs text-cyan-200/80">{breakevenText}</div>
                            ) : null
                          })()}
                        </div>
                      </div>
                    )}

                    {/* Enhanced Directional Bias - NEW PROPRIETARY SIGNAL */}
                    {opp.enhancedDirectionalBias && (
                      <div className="mb-5 bg-gradient-to-r from-purple-500/10 to-blue-500/10 border-2 border-purple-500/30 rounded-xl p-5 shadow-lg">
                        <div className="flex items-center justify-between mb-3">
                          <div className="flex items-center gap-3">
                            <h4 className="font-bold text-white text-lg">📊 Directional Prediction</h4>
                            <span className={`px-3 py-1 rounded-lg text-sm font-bold ${
                              opp.enhancedDirectionalBias.direction === 'bullish'
                                ? 'bg-emerald-500/20 text-emerald-300 border border-emerald-500/50'
                                : opp.enhancedDirectionalBias.direction === 'bearish'
                                ? 'bg-red-500/20 text-red-300 border border-red-500/50'
                                : 'bg-zinc-500/20 text-zinc-300 border border-zinc-500/50'
                            }`}>
                              {(opp.enhancedDirectionalBias.direction ?? '').toUpperCase() || 'N/A'}
                            </span>
                          </div>
                          <div className="text-right">
                            <div className="text-2xl font-bold text-purple-300">
                              {typeof opp.enhancedDirectionalBias.confidence === 'number'
                                ? opp.enhancedDirectionalBias.confidence.toFixed(0)
                                : '--'}%
                            </div>
                            <div className="text-xs text-zinc-400">Confidence</div>
                          </div>
                        </div>

                        <div className="text-sm text-zinc-300 mb-4 leading-relaxed">
                          {opp.enhancedDirectionalBias.recommendation}
                        </div>

                        {/* Signal Breakdown */}
                        <div className="space-y-2">
                          <div className="text-xs font-semibold text-zinc-400 uppercase tracking-wider mb-2">
                            Contributing Signals:
                          </div>
                          {(opp.enhancedDirectionalBias.signals ?? []).map((signal, idx) => (
                            <div key={idx} className="bg-black/30 rounded-lg p-3 border border-zinc-700/50">
                              <div className="flex items-center justify-between mb-2">
                                <div className="flex items-center gap-2">
                                  <span className="font-semibold text-white text-sm">{signal.name}</span>
                                  <span className={`text-xs px-2 py-0.5 rounded ${
                                    signal.direction === 'bullish'
                                      ? 'bg-emerald-500/20 text-emerald-400'
                                      : signal.direction === 'bearish'
                                      ? 'bg-red-500/20 text-red-400'
                                      : 'bg-zinc-500/20 text-zinc-400'
                                  }`}>
                                    {signal.direction}
                                  </span>
                                </div>
                                <div className="flex items-center gap-3 text-xs">
                                  <span className="text-zinc-400">
                                    Score: <span className="text-white font-semibold">{signal.score.toFixed(0)}</span>
                                  </span>
                                  <span className="text-zinc-400">
                                    Conf: <span className="text-white font-semibold">{signal.confidence.toFixed(0)}%</span>
                                  </span>
                                </div>
                              </div>
                              <div className="text-xs text-zinc-400 leading-relaxed">
                                {signal.rationale}
                              </div>
                            </div>
                          ))}
                        </div>
                      </div>
                    )}

                    <div id={contentId} className={`${isExpanded ? 'space-y-6' : 'hidden'} mt-4`}>
                      {/* Trade Summary */}
                      {opp.tradeSummary && (
                        <div className="bg-gradient-to-r from-emerald-500/5 to-cyan-500/5 border border-emerald-500/20 rounded-xl p-5">
                          <div className="text-base font-medium text-white leading-relaxed">{opp.tradeSummary}</div>
                        </div>
                      )}

                      {opp.recentNews && opp.recentNews.length > 0 && (
                        <div>
                          <h4 className="mb-3 font-semibold text-slate-900 dark:text-white">Recent News</h4>
                          <div className="space-y-3">
                            {opp.recentNews.map((news, i) => (
                              <div key={i} className="bg-slate-50 dark:bg-slate-800 rounded-2xl p-4">
                                <div className="mb-2 flex items-start justify-between">
                                  <h5 className="text-sm font-medium text-slate-900 dark:text-white line-clamp-2">{news.headline}</h5>
                                  <span
                                    className={`px-2 py-1 rounded-lg text-xs font-medium ml-3 ${
                                      news.category === 'political'
                                        ? 'bg-red-100 text-red-700'
                                        : news.category === 'regulatory'
                                          ? 'bg-orange-100 text-orange-700'
                                          : news.category === 'earnings'
                                            ? 'bg-blue-100 text-blue-700'
                                            : 'bg-slate-100 text-slate-700'
                                    }`}
                                  >
                                    {news.category}
                                  </span>
                                </div>
                                <p className="mb-3 text-xs text-slate-600 dark:text-slate-400 line-clamp-2">{news.summary}</p>
                                <div className="flex items-center justify-between">
                                  <span className="text-xs text-slate-500 dark:text-slate-500">{news.source}</span>
                                  <div className="flex items-center gap-3">
                                    <span
                                      className={`text-xs font-medium ${
                                        news.sentiment.score > 0
                                          ? 'text-emerald-600'
                                          : news.sentiment.score < 0
                                            ? 'text-red-600'
                                            : 'text-slate-600'
                                      }`}
                                    >
                                      {news.sentiment.label}
                                    </span>
                                    <span className="text-xs text-slate-500">Impact: {news.impact_score}</span>
                                  </div>
                                </div>
                              </div>
                            ))}
                          </div>
                        </div>
                      )}

                      <div className="space-y-6">
                        {renderMoveThesis(opp)}

                        {/* Risk Assessment */}
                        <div className="bg-slate-50 dark:bg-slate-800 rounded-2xl p-4">
                          <h5 className="font-medium text-slate-900 dark:text-white mb-2">Risk & Reward Profile</h5>
                          <p className="text-sm text-slate-700 dark:text-slate-300 leading-relaxed">
                            {getRiskRewardExplanation(opp)}
                          </p>
                        </div>

                        {opp.probabilityOfProfit !== null && (
                          <div className="bg-emerald-50 dark:bg-emerald-900/20 rounded-2xl p-4 border border-emerald-200 dark:border-emerald-800">
                            <div className="flex items-center justify-between mb-3">
                              <h5 className="font-medium text-emerald-900 dark:text-emerald-100">Likelihood of Profit</h5>
                              <span className="text-lg font-semibold text-emerald-700 dark:text-emerald-200">
                                {opp.probabilityOfProfit.toFixed(1)}%
                              </span>
                            </div>
                            <div className="w-full h-2 bg-emerald-100 dark:bg-emerald-900/40 rounded-full overflow-hidden mb-2">
                              <div
                                className="h-full bg-emerald-500"
                                style={{ width: `${Math.max(0, Math.min(opp.probabilityOfProfit, 100)).toFixed(1)}%` }}
                              />
                            </div>
                            <div className="flex items-center justify-between text-xs text-emerald-800 dark:text-emerald-200 mb-3">
                              {(() => {
                                const breakevenText = formatBreakevenRequirement(opp)
                                return breakevenText ? <span>{breakevenText}</span> : <span>Breakeven move unavailable</span>
                              })()}
                              {opp.breakevenPrice !== null && <span>Breakeven ${opp.breakevenPrice.toFixed(2)}</span>}
                            </div>
                            <p className="text-sm text-emerald-900 dark:text-emerald-100 leading-relaxed">
                              {opp.profitProbabilityExplanation || 'Probability estimate unavailable for this contract.'}
                            </p>
                          </div>
                        )}
                      </div>

                      <div>
                        <h4 className="font-semibold text-slate-900 dark:text-white mb-3">Investment Calculator</h4>
                        <div className="bg-slate-50 dark:bg-slate-800 rounded-2xl p-6">
                          <div className="space-y-4">
                            <div className="flex flex-col md:flex-row md:items-center md:justify-between gap-4 p-4 bg-white dark:bg-slate-700 rounded-xl">
                              <div>
                                <div className="text-sm font-medium text-slate-600 dark:text-slate-400">
                                  {scenario.basis === 'position' ? 'Your Position' : 'Per-Contract Preview'}
                                </div>
                                <div className="text-lg font-semibold text-slate-900 dark:text-white">
                                  {scenario.basis === 'position'
                                    ? `${formatCurrency(scenario.totalCost)} for ${scenario.contractsToBuy} contract${scenario.contractsToBuy !== 1 ? 's' : ''}`
                                    : `${formatCurrency(scenario.displayCost)} per contract`}
                                </div>
                                {scenario.basis === 'position' ? (
                                  <div className="text-xs text-slate-500 dark:text-slate-300 mt-1">
                                    Remaining capital: {formatCurrency(scenario.remainingCapital)}
                                  </div>
                                ) : scenario.requiredCapital > 0 ? (
                                  <div className="text-xs text-amber-600 dark:text-amber-400 mt-1">
                                    Add {formatCurrency(scenario.shortfall)} more to control one contract (requires {formatCurrency(scenario.requiredCapital)}).
                                  </div>
                                ) : (
                                  <div className="text-xs text-slate-500 dark:text-slate-300 mt-1">
                                    Waiting for pricing data to size this trade.
                                  </div>
                                )}
                              </div>
                              <div className="text-right">
                                <div className="text-sm font-medium text-slate-600 dark:text-slate-400">Option Price</div>
                                <div className="text-lg font-semibold text-slate-900 dark:text-white">
                                  {formatCurrency(premiumPerShareDisplay)} per share
                                </div>
                                <div className="text-sm text-slate-500 dark:text-slate-400">
                                  {formatCurrency(scenario.contractCost)} per contract
                                </div>
                              </div>
                            </div>

                            <div>
                              {/* Interactive Profit/Loss Slider */}
                              <ProfitLossSlider opportunity={opp} contractsToTrade={isPerContractView ? 1 : scenario.contractsToBuy} />

                              <div className="flex items-center justify-between mb-3 mt-6">
                                <h5 className="font-medium text-slate-900 dark:text-white">Potential Profits</h5>
                                {isPerContractView && (
                                  <span className="text-xs font-medium text-amber-600 dark:text-amber-300">Showing per-contract economics</span>
                                )}
                              </div>
                              <div className="grid grid-cols-1 md:grid-cols-2 lg:grid-cols-3 gap-3">
                                {scenario.scenarios.map((scenarioItem, i) => (
                                  <div key={i} className="bg-white dark:bg-slate-700 rounded-xl p-4">
                                    <div className="flex items-center justify-between mb-2">
                                      <span className="text-sm font-medium text-slate-600 dark:text-slate-400">
                                        {scenarioItem.move || `${scenarioItem.return.toFixed(0)}%`} Stock Move
                                      </span>
                                      <span className={`text-xs font-semibold ${scenarioItem.return >= 0 ? 'text-emerald-600' : 'text-red-600'}`}>
                                        {scenarioItem.return >= 0 ? `+${scenarioItem.return.toFixed(1)}%` : `${scenarioItem.return.toFixed(1)}%`}
                                      </span>
                                    </div>
                                    <div className="space-y-1">
                                      <div className="flex justify-between text-sm">
                                        <span className="text-slate-600 dark:text-slate-400">Profit:</span>
                                        <span className={`font-semibold ${scenarioItem.profit >= 0 ? 'text-emerald-600' : 'text-red-600'}`}>
                                          {formatCurrency(scenarioItem.profit)}
                                        </span>
                                      </div>
                                      <div className="flex justify-between text-sm">
                                        <span className="text-slate-600 dark:text-slate-400">Total Value:</span>
                                        <span className="font-semibold text-slate-900 dark:text-white">{formatCurrency(scenarioItem.totalValue)}</span>
                                      </div>
                                    </div>
                                  </div>
                                ))}
                              </div>
                            </div>

                            <div className="bg-amber-50 dark:bg-amber-900/20 border border-amber-200 dark:border-amber-800 rounded-xl p-4">
                              <div className="flex items-start gap-3">
                                <div className="w-5 h-5 bg-amber-500 rounded-full flex items-center justify-center mt-0.5">
                                  <span className="text-xs text-white font-bold">!</span>
                                </div>
                                <div>
                                  <div className="font-medium text-amber-800 dark:text-amber-200 mb-1">Risk Warning</div>
                                  <div className="text-sm text-amber-700 dark:text-amber-300">
                                    Maximum loss: {formatCurrency(opp.maxLossAmount || scenario.contractCost)} ({maxLossPercentDisplay.toFixed(1)}% of investment). Options can expire worthless, and you could lose your entire investment.
                                  </div>
                                </div>
                              </div>
                            </div>
                          </div>
                        </div>

                        <div className="grid grid-cols-2 md:grid-cols-5 gap-4 mt-6">
                          <div className="bg-slate-50 dark:bg-slate-800 rounded-2xl p-4">
                            <div className="text-xs font-medium text-slate-600 dark:text-slate-400 mb-1">Potential Return</div>
                            <div className="text-lg font-semibold text-emerald-600">{opp.potentialReturn.toFixed(1)}%</div>
                            <div className="text-xs text-slate-500 dark:text-slate-400">≈ {formatCurrency(potentialReturnDisplay)}</div>
                          </div>
                          <div className="bg-slate-50 dark:bg-slate-800 rounded-2xl p-4">
                            <div className="text-xs font-medium text-slate-600 dark:text-slate-400 mb-1">Max Return</div>
                            <div className="text-lg font-semibold text-emerald-600">{opp.maxReturn.toFixed(1)}%</div>
                            <div className="text-xs text-slate-500 dark:text-slate-400">≈ {formatCurrency(maxReturnDisplay)}</div>
                          </div>
                          <div className="bg-slate-50 dark:bg-slate-800 rounded-2xl p-4">
                            <div className="text-xs font-medium text-slate-600 dark:text-slate-400 mb-1">Max Loss</div>
                            <div className="text-lg font-semibold text-red-600">{maxLossPercentDisplay.toFixed(1)}%</div>
                            <div className="text-xs text-slate-500 dark:text-slate-400">≈ {formatCurrency(maxLossDisplay)}</div>
                            {opp.riskRewardRatio && opp.riskRewardRatio >= 3 && (
                              <div className="mt-1 inline-flex items-center gap-1 px-2 py-1 bg-emerald-100 dark:bg-emerald-900/50 text-emerald-700 dark:text-emerald-300 rounded-full text-xs font-medium">
                                <span>R:R {opp.riskRewardRatio.toFixed(1)}:1</span>
                              </div>
                            )}
                          </div>
                          <div className="bg-slate-50 dark:bg-slate-800 rounded-2xl p-4">
                            <div className="text-xs font-medium text-slate-600 dark:text-slate-400 mb-1">Breakeven</div>
                            <div className="text-lg font-semibold text-slate-900 dark:text-white">
                              {formatDisplayCurrency(opp.breakevenPrice)}
                            </div>
                            <div className="text-xs text-slate-500 dark:text-slate-400">Move needed to breakeven</div>
                          </div>
                          <div className="bg-slate-50 dark:bg-slate-800 rounded-2xl p-4">
                            <div className="text-xs font-medium text-slate-600 dark:text-slate-400 mb-1">Win Probability</div>
                            <div className="text-lg font-semibold text-cyan-600">{probabilitySummary}</div>
                            <div className="text-xs text-slate-500 dark:text-slate-400">Model-estimated probability</div>
                          </div>
                        </div>

                        {/* Additional opportunity details */}
                        <div className="mt-4 space-y-3">
                          <div className="bg-white/80 dark:bg-slate-900/80 rounded-xl p-4 border border-slate-200/60 dark:border-slate-700/40">
                            <div className="grid grid-cols-2 gap-4 text-sm">
                              <div>
                                <span className="text-slate-600 dark:text-slate-400">Strike:</span>
                                <span className="ml-2 font-medium">${opp.strikePrice}</span>
                              </div>
                              <div>
                                <span className="text-slate-600 dark:text-slate-400">Type:</span>
                                <span className="ml-2 font-medium capitalize">{opp.optionType}</span>
                              </div>
                              <div>
                                <span className="text-slate-600 dark:text-slate-400">Expiry:</span>
                                <span className="ml-2 font-medium">{new Date(opp.expiryDate).toLocaleDateString()}</span>
                              </div>
                              <div>
                                <span className="text-slate-600 dark:text-slate-400">DTE:</span>
                                <span className="ml-2 font-medium">{opp.daysToExpiry} days</span>
                              </div>
                            </div>
                          </div>
                        </div>
                      </div>
                    </div>
                  </div>
                )
              })}
=======
              {sortedOpportunities.map((opp) => 
                renderOpportunityCard(opp, investmentAmount, calculateInvestmentScenario, formatCurrency, safeToFixed)
              )}
>>>>>>> ab6d0311
            </div>
          </div>
        )}

        {/* Crypto Alerts Section */}
        {activeTab === 'crypto' && (
          <div className="space-y-6">
            <div className="flex items-center justify-between">
              <h2 className="text-2xl font-semibold text-slate-900 dark:text-white">
                Crypto Market Alerts
              </h2>
              <button
                onClick={fetchCryptoAlerts}
                disabled={cryptoLoading}
                className="px-4 py-2 bg-slate-900 dark:bg-white text-white dark:text-slate-900 rounded-2xl font-medium hover:bg-slate-800 dark:hover:bg-slate-100 transition-colors disabled:opacity-50"
              >
                {cryptoLoading ? 'Scanning...' : 'Scan Crypto'}
              </button>
            </div>

            {cryptoLoading && (
              <div className="text-center py-12">
                <div className="animate-spin w-8 h-8 border-4 border-slate-300 border-t-slate-900 rounded-full mx-auto mb-4"></div>
                <p className="text-slate-600 dark:text-slate-400">
                  Scanning crypto markets for optimal entry points...
                </p>
              </div>
            )}

            {!cryptoLoading && cryptoAlerts.length === 0 && (
              <div className="text-center py-12">
                <p className="text-slate-600 dark:text-slate-400">
                  No crypto alerts available. Click "Scan Crypto" to analyze current market conditions.
                </p>
              </div>
            )}

            <div className="grid grid-cols-1 md:grid-cols-2 lg:grid-cols-3 gap-6">
              {cryptoAlerts.map((alert, index) => (
                <div
                  key={index}
                  className="bg-white dark:bg-slate-900 rounded-2xl p-6 border border-slate-200 dark:border-slate-800 hover:shadow-lg transition-all"
                >
                  <div className="flex items-center justify-between mb-4">
                    <h3 className="text-xl font-bold text-slate-900 dark:text-white">
                      {alert.symbol}
                    </h3>
                    <span className={`px-3 py-1 rounded-lg text-sm font-bold ${
                      alert.action === 'BUY'
                        ? 'bg-emerald-100 text-emerald-700 dark:bg-emerald-900/50 dark:text-emerald-300'
                        : alert.action === 'SELL'
                        ? 'bg-red-100 text-red-700 dark:bg-red-900/50 dark:text-red-300'
                        : 'bg-slate-100 text-slate-700 dark:bg-slate-800 dark:text-slate-300'
                    }`}>
                      {alert.action}
                    </span>
                  </div>
                  
                  <div className="space-y-3">
                    <div className="flex justify-between">
                      <span className="text-slate-600 dark:text-slate-400">Price:</span>
                      <span className="font-medium">${alert.current_price.toFixed(2)}</span>
                    </div>
                    <div className="flex justify-between">
                      <span className="text-slate-600 dark:text-slate-400">Confidence:</span>
                      <span className="font-bold text-emerald-600">{alert.confidence}/10</span>
                    </div>
                    <div>
                      <span className="text-slate-600 dark:text-slate-400 block mb-1">Strategy:</span>
                      <p className="text-sm text-slate-900 dark:text-white">{alert.strategy}</p>
                    </div>
                  </div>
                </div>
              ))}
            </div>
          </div>
        )}
      </div>
    </div>
  )
}<|MERGE_RESOLUTION|>--- conflicted
+++ resolved
@@ -1841,470 +1841,9 @@
             </div>
 
             <div className="space-y-5">
-<<<<<<< HEAD
-              {sortedOpportunities.map((opp) => {
-                const scenario = calculateInvestmentScenario(opp, investmentAmount)
-                const isPerContractView = scenario.basis === 'perContract'
-                const potentialReturnDisplay = isPerContractView
-                  ? scenario.potentialReturnAmountPerContract
-                  : scenario.potentialReturnAmount
-                const maxReturnDisplay = isPerContractView
-                  ? scenario.maxReturnAmountPerContract
-                  : scenario.maxReturnAmount
-                const maxLossDisplay = isPerContractView
-                  ? scenario.maxLossAmountPerContract
-                  : scenario.maxLossAmount
-                const cardId = `${opp.symbol}-${opp.optionType}-${opp.strike}-${opp.expiration}`
-                const contentId = `${cardId}-details`
-                const isExpanded = Boolean(expandedCards[cardId])
-                const formatDisplayCurrency = (value: number | null | undefined) =>
-                  typeof value === 'number' && Number.isFinite(value) ? formatCurrency(value) : '—'
-                const probabilitySummary =
-                  typeof opp.probabilityOfProfit === 'number' && Number.isFinite(opp.probabilityOfProfit)
-                    ? `${opp.probabilityOfProfit.toFixed(1)}%`
-                    : '—'
-                const maxLossPercentDisplay =
-                  typeof opp.maxLossPercent === 'number' && Number.isFinite(opp.maxLossPercent)
-                    ? opp.maxLossPercent
-                    : 100
-                const premiumPerShareDisplay = scenario.contractCost / 100
-
-                return (
-                  <div
-                    key={cardId}
-                    className="bg-zinc-900 rounded-2xl p-6 border border-zinc-800 hover:border-emerald-500/30 hover:shadow-xl hover:shadow-emerald-500/5 transition-all"
-                  >
-                    <div className="flex items-start justify-between gap-4 mb-4">
-                      <div className="space-y-3 flex-1">
-                        <div className="flex items-center gap-3 flex-wrap">
-                          <div className="text-3xl font-bold text-white">{opp.symbol}</div>
-                          <div className={`px-4 py-1.5 rounded-lg text-base font-bold ${getScoreColor(opp.score)}`}>
-                            {opp.score}
-                          </div>
-                          <div className="flex items-center gap-2 flex-wrap">
-                            {opp.gammaSqueezeScore && opp.gammaSqueezeScore > 0 && (
-                              <span className="px-3 py-1 bg-orange-500/10 text-orange-400 border border-orange-500/30 rounded-lg text-sm font-bold">
-                                GAMMA {opp.gammaSqueezeScore}
-                              </span>
-                            )}
-                            {opp.unusualFlowScore && opp.unusualFlowScore > 0 && (
-                              <span className="px-3 py-1 bg-blue-500/10 text-blue-400 border border-blue-500/30 rounded-lg text-sm font-bold">
-                                FLOW {opp.unusualFlowScore}
-                              </span>
-                            )}
-                            {opp.newsImpactScore && opp.newsImpactScore > 0 && (
-                              <span className="px-3 py-1 bg-purple-500/10 text-purple-400 border border-purple-500/30 rounded-lg text-sm font-bold">
-                                NEWS {opp.newsImpactScore}
-                              </span>
-                            )}
-                            {opp.riskRewardRatio && opp.riskRewardRatio >= 3 && (
-                              <span className="px-3 py-1 bg-emerald-500/10 text-emerald-400 border border-emerald-500/30 rounded-lg text-sm font-bold shadow-lg shadow-emerald-500/10">
-                                {opp.riskRewardRatio.toFixed(1)}x EDGE
-                              </span>
-                            )}
-                            {opp.probabilityOfProfit !== null && opp.probabilityOfProfit >= 55 && (
-                              <span className="px-3 py-1 bg-cyan-500/10 text-cyan-400 border border-cyan-500/30 rounded-lg text-sm font-bold">
-                                {opp.probabilityOfProfit.toFixed(0)}% WIN
-                              </span>
-                            )}
-                          </div>
-                        </div>
-
-                        <div className="flex items-center gap-5 text-base text-zinc-400 flex-wrap">
-                          <span className="font-bold text-white">
-                            {opp.optionType.toUpperCase()} ${opp.strike}
-                          </span>
-                          <span>Exp: {opp.expiration}</span>
-                          <span className="font-semibold">{opp.daysToExpiration}d</span>
-                          <span className={`px-3 py-1 rounded-lg text-sm font-bold border ${getRiskColor(opp.riskLevel)}`}>
-                            {opp.riskLevel.toUpperCase()}
-                          </span>
-                        </div>
-                      </div>
-
-                      <div className="ml-4 flex flex-col items-end gap-3">
-                        <div className="text-right">
-                          <div className="text-3xl font-bold text-emerald-400">
-                            {formatCurrency(opp.premium)}
-                          </div>
-                          <div className="text-sm text-zinc-500 font-semibold">Premium</div>
-                        </div>
-                        <button
-                          type="button"
-                          onClick={() => toggleCard(cardId)}
-                          aria-expanded={isExpanded}
-                          aria-controls={contentId}
-                          className="inline-flex items-center gap-2 rounded-full border border-emerald-500/40 px-4 py-2 text-sm font-semibold text-emerald-300 transition-colors hover:border-emerald-400 hover:text-emerald-200"
-                        >
-                          <svg
-                            className={`h-4 w-4 transition-transform ${isExpanded ? 'rotate-180' : ''}`}
-                            viewBox="0 0 20 20"
-                            fill="none"
-                            stroke="currentColor"
-                            strokeWidth="2"
-                          >
-                            <path d="M5 8l5 5 5-5" strokeLinecap="round" strokeLinejoin="round" />
-                          </svg>
-                          {isExpanded ? 'Hide details' : 'Show details'}
-                        </button>
-                      </div>
-                    </div>
-
-                    {!isExpanded && (
-                      <div className="grid grid-cols-1 gap-3 sm:grid-cols-3">
-                        <div className="rounded-xl border border-emerald-500/30 bg-emerald-500/5 p-4">
-                          <div className="text-xs font-semibold uppercase tracking-wide text-emerald-300">
-                            Potential Upside
-                          </div>
-                          <div className="text-lg font-bold text-emerald-200">
-                            {Number.isFinite(opp.potentialReturn) ? `${opp.potentialReturn.toFixed(1)}%` : '—'}
-                          </div>
-                          <div className="text-xs text-emerald-200/80">
-                            ≈ {formatDisplayCurrency(potentialReturnDisplay)}
-                          </div>
-                        </div>
-                        <div className="rounded-xl border border-zinc-700 bg-zinc-800/60 p-4">
-                          <div className="text-xs font-semibold uppercase tracking-wide text-zinc-400">Max Loss</div>
-                          <div className="text-lg font-bold text-red-300">{maxLossPercentDisplay.toFixed(1)}%</div>
-                          <div className="text-xs text-zinc-400">≈ {formatDisplayCurrency(maxLossDisplay)}</div>
-                        </div>
-                        <div className="rounded-xl border border-cyan-500/30 bg-cyan-500/5 p-4">
-                          <div className="text-xs font-semibold uppercase tracking-wide text-cyan-300">
-                            Win Probability
-                          </div>
-                          <div className="text-lg font-bold text-cyan-200">{probabilitySummary}</div>
-                          {(() => {
-                            const breakevenText = formatBreakevenRequirement(opp)
-                            return breakevenText ? (
-                              <div className="text-xs text-cyan-200/80">{breakevenText}</div>
-                            ) : null
-                          })()}
-                        </div>
-                      </div>
-                    )}
-
-                    {/* Enhanced Directional Bias - NEW PROPRIETARY SIGNAL */}
-                    {opp.enhancedDirectionalBias && (
-                      <div className="mb-5 bg-gradient-to-r from-purple-500/10 to-blue-500/10 border-2 border-purple-500/30 rounded-xl p-5 shadow-lg">
-                        <div className="flex items-center justify-between mb-3">
-                          <div className="flex items-center gap-3">
-                            <h4 className="font-bold text-white text-lg">📊 Directional Prediction</h4>
-                            <span className={`px-3 py-1 rounded-lg text-sm font-bold ${
-                              opp.enhancedDirectionalBias.direction === 'bullish'
-                                ? 'bg-emerald-500/20 text-emerald-300 border border-emerald-500/50'
-                                : opp.enhancedDirectionalBias.direction === 'bearish'
-                                ? 'bg-red-500/20 text-red-300 border border-red-500/50'
-                                : 'bg-zinc-500/20 text-zinc-300 border border-zinc-500/50'
-                            }`}>
-                              {(opp.enhancedDirectionalBias.direction ?? '').toUpperCase() || 'N/A'}
-                            </span>
-                          </div>
-                          <div className="text-right">
-                            <div className="text-2xl font-bold text-purple-300">
-                              {typeof opp.enhancedDirectionalBias.confidence === 'number'
-                                ? opp.enhancedDirectionalBias.confidence.toFixed(0)
-                                : '--'}%
-                            </div>
-                            <div className="text-xs text-zinc-400">Confidence</div>
-                          </div>
-                        </div>
-
-                        <div className="text-sm text-zinc-300 mb-4 leading-relaxed">
-                          {opp.enhancedDirectionalBias.recommendation}
-                        </div>
-
-                        {/* Signal Breakdown */}
-                        <div className="space-y-2">
-                          <div className="text-xs font-semibold text-zinc-400 uppercase tracking-wider mb-2">
-                            Contributing Signals:
-                          </div>
-                          {(opp.enhancedDirectionalBias.signals ?? []).map((signal, idx) => (
-                            <div key={idx} className="bg-black/30 rounded-lg p-3 border border-zinc-700/50">
-                              <div className="flex items-center justify-between mb-2">
-                                <div className="flex items-center gap-2">
-                                  <span className="font-semibold text-white text-sm">{signal.name}</span>
-                                  <span className={`text-xs px-2 py-0.5 rounded ${
-                                    signal.direction === 'bullish'
-                                      ? 'bg-emerald-500/20 text-emerald-400'
-                                      : signal.direction === 'bearish'
-                                      ? 'bg-red-500/20 text-red-400'
-                                      : 'bg-zinc-500/20 text-zinc-400'
-                                  }`}>
-                                    {signal.direction}
-                                  </span>
-                                </div>
-                                <div className="flex items-center gap-3 text-xs">
-                                  <span className="text-zinc-400">
-                                    Score: <span className="text-white font-semibold">{signal.score.toFixed(0)}</span>
-                                  </span>
-                                  <span className="text-zinc-400">
-                                    Conf: <span className="text-white font-semibold">{signal.confidence.toFixed(0)}%</span>
-                                  </span>
-                                </div>
-                              </div>
-                              <div className="text-xs text-zinc-400 leading-relaxed">
-                                {signal.rationale}
-                              </div>
-                            </div>
-                          ))}
-                        </div>
-                      </div>
-                    )}
-
-                    <div id={contentId} className={`${isExpanded ? 'space-y-6' : 'hidden'} mt-4`}>
-                      {/* Trade Summary */}
-                      {opp.tradeSummary && (
-                        <div className="bg-gradient-to-r from-emerald-500/5 to-cyan-500/5 border border-emerald-500/20 rounded-xl p-5">
-                          <div className="text-base font-medium text-white leading-relaxed">{opp.tradeSummary}</div>
-                        </div>
-                      )}
-
-                      {opp.recentNews && opp.recentNews.length > 0 && (
-                        <div>
-                          <h4 className="mb-3 font-semibold text-slate-900 dark:text-white">Recent News</h4>
-                          <div className="space-y-3">
-                            {opp.recentNews.map((news, i) => (
-                              <div key={i} className="bg-slate-50 dark:bg-slate-800 rounded-2xl p-4">
-                                <div className="mb-2 flex items-start justify-between">
-                                  <h5 className="text-sm font-medium text-slate-900 dark:text-white line-clamp-2">{news.headline}</h5>
-                                  <span
-                                    className={`px-2 py-1 rounded-lg text-xs font-medium ml-3 ${
-                                      news.category === 'political'
-                                        ? 'bg-red-100 text-red-700'
-                                        : news.category === 'regulatory'
-                                          ? 'bg-orange-100 text-orange-700'
-                                          : news.category === 'earnings'
-                                            ? 'bg-blue-100 text-blue-700'
-                                            : 'bg-slate-100 text-slate-700'
-                                    }`}
-                                  >
-                                    {news.category}
-                                  </span>
-                                </div>
-                                <p className="mb-3 text-xs text-slate-600 dark:text-slate-400 line-clamp-2">{news.summary}</p>
-                                <div className="flex items-center justify-between">
-                                  <span className="text-xs text-slate-500 dark:text-slate-500">{news.source}</span>
-                                  <div className="flex items-center gap-3">
-                                    <span
-                                      className={`text-xs font-medium ${
-                                        news.sentiment.score > 0
-                                          ? 'text-emerald-600'
-                                          : news.sentiment.score < 0
-                                            ? 'text-red-600'
-                                            : 'text-slate-600'
-                                      }`}
-                                    >
-                                      {news.sentiment.label}
-                                    </span>
-                                    <span className="text-xs text-slate-500">Impact: {news.impact_score}</span>
-                                  </div>
-                                </div>
-                              </div>
-                            ))}
-                          </div>
-                        </div>
-                      )}
-
-                      <div className="space-y-6">
-                        {renderMoveThesis(opp)}
-
-                        {/* Risk Assessment */}
-                        <div className="bg-slate-50 dark:bg-slate-800 rounded-2xl p-4">
-                          <h5 className="font-medium text-slate-900 dark:text-white mb-2">Risk & Reward Profile</h5>
-                          <p className="text-sm text-slate-700 dark:text-slate-300 leading-relaxed">
-                            {getRiskRewardExplanation(opp)}
-                          </p>
-                        </div>
-
-                        {opp.probabilityOfProfit !== null && (
-                          <div className="bg-emerald-50 dark:bg-emerald-900/20 rounded-2xl p-4 border border-emerald-200 dark:border-emerald-800">
-                            <div className="flex items-center justify-between mb-3">
-                              <h5 className="font-medium text-emerald-900 dark:text-emerald-100">Likelihood of Profit</h5>
-                              <span className="text-lg font-semibold text-emerald-700 dark:text-emerald-200">
-                                {opp.probabilityOfProfit.toFixed(1)}%
-                              </span>
-                            </div>
-                            <div className="w-full h-2 bg-emerald-100 dark:bg-emerald-900/40 rounded-full overflow-hidden mb-2">
-                              <div
-                                className="h-full bg-emerald-500"
-                                style={{ width: `${Math.max(0, Math.min(opp.probabilityOfProfit, 100)).toFixed(1)}%` }}
-                              />
-                            </div>
-                            <div className="flex items-center justify-between text-xs text-emerald-800 dark:text-emerald-200 mb-3">
-                              {(() => {
-                                const breakevenText = formatBreakevenRequirement(opp)
-                                return breakevenText ? <span>{breakevenText}</span> : <span>Breakeven move unavailable</span>
-                              })()}
-                              {opp.breakevenPrice !== null && <span>Breakeven ${opp.breakevenPrice.toFixed(2)}</span>}
-                            </div>
-                            <p className="text-sm text-emerald-900 dark:text-emerald-100 leading-relaxed">
-                              {opp.profitProbabilityExplanation || 'Probability estimate unavailable for this contract.'}
-                            </p>
-                          </div>
-                        )}
-                      </div>
-
-                      <div>
-                        <h4 className="font-semibold text-slate-900 dark:text-white mb-3">Investment Calculator</h4>
-                        <div className="bg-slate-50 dark:bg-slate-800 rounded-2xl p-6">
-                          <div className="space-y-4">
-                            <div className="flex flex-col md:flex-row md:items-center md:justify-between gap-4 p-4 bg-white dark:bg-slate-700 rounded-xl">
-                              <div>
-                                <div className="text-sm font-medium text-slate-600 dark:text-slate-400">
-                                  {scenario.basis === 'position' ? 'Your Position' : 'Per-Contract Preview'}
-                                </div>
-                                <div className="text-lg font-semibold text-slate-900 dark:text-white">
-                                  {scenario.basis === 'position'
-                                    ? `${formatCurrency(scenario.totalCost)} for ${scenario.contractsToBuy} contract${scenario.contractsToBuy !== 1 ? 's' : ''}`
-                                    : `${formatCurrency(scenario.displayCost)} per contract`}
-                                </div>
-                                {scenario.basis === 'position' ? (
-                                  <div className="text-xs text-slate-500 dark:text-slate-300 mt-1">
-                                    Remaining capital: {formatCurrency(scenario.remainingCapital)}
-                                  </div>
-                                ) : scenario.requiredCapital > 0 ? (
-                                  <div className="text-xs text-amber-600 dark:text-amber-400 mt-1">
-                                    Add {formatCurrency(scenario.shortfall)} more to control one contract (requires {formatCurrency(scenario.requiredCapital)}).
-                                  </div>
-                                ) : (
-                                  <div className="text-xs text-slate-500 dark:text-slate-300 mt-1">
-                                    Waiting for pricing data to size this trade.
-                                  </div>
-                                )}
-                              </div>
-                              <div className="text-right">
-                                <div className="text-sm font-medium text-slate-600 dark:text-slate-400">Option Price</div>
-                                <div className="text-lg font-semibold text-slate-900 dark:text-white">
-                                  {formatCurrency(premiumPerShareDisplay)} per share
-                                </div>
-                                <div className="text-sm text-slate-500 dark:text-slate-400">
-                                  {formatCurrency(scenario.contractCost)} per contract
-                                </div>
-                              </div>
-                            </div>
-
-                            <div>
-                              {/* Interactive Profit/Loss Slider */}
-                              <ProfitLossSlider opportunity={opp} contractsToTrade={isPerContractView ? 1 : scenario.contractsToBuy} />
-
-                              <div className="flex items-center justify-between mb-3 mt-6">
-                                <h5 className="font-medium text-slate-900 dark:text-white">Potential Profits</h5>
-                                {isPerContractView && (
-                                  <span className="text-xs font-medium text-amber-600 dark:text-amber-300">Showing per-contract economics</span>
-                                )}
-                              </div>
-                              <div className="grid grid-cols-1 md:grid-cols-2 lg:grid-cols-3 gap-3">
-                                {scenario.scenarios.map((scenarioItem, i) => (
-                                  <div key={i} className="bg-white dark:bg-slate-700 rounded-xl p-4">
-                                    <div className="flex items-center justify-between mb-2">
-                                      <span className="text-sm font-medium text-slate-600 dark:text-slate-400">
-                                        {scenarioItem.move || `${scenarioItem.return.toFixed(0)}%`} Stock Move
-                                      </span>
-                                      <span className={`text-xs font-semibold ${scenarioItem.return >= 0 ? 'text-emerald-600' : 'text-red-600'}`}>
-                                        {scenarioItem.return >= 0 ? `+${scenarioItem.return.toFixed(1)}%` : `${scenarioItem.return.toFixed(1)}%`}
-                                      </span>
-                                    </div>
-                                    <div className="space-y-1">
-                                      <div className="flex justify-between text-sm">
-                                        <span className="text-slate-600 dark:text-slate-400">Profit:</span>
-                                        <span className={`font-semibold ${scenarioItem.profit >= 0 ? 'text-emerald-600' : 'text-red-600'}`}>
-                                          {formatCurrency(scenarioItem.profit)}
-                                        </span>
-                                      </div>
-                                      <div className="flex justify-between text-sm">
-                                        <span className="text-slate-600 dark:text-slate-400">Total Value:</span>
-                                        <span className="font-semibold text-slate-900 dark:text-white">{formatCurrency(scenarioItem.totalValue)}</span>
-                                      </div>
-                                    </div>
-                                  </div>
-                                ))}
-                              </div>
-                            </div>
-
-                            <div className="bg-amber-50 dark:bg-amber-900/20 border border-amber-200 dark:border-amber-800 rounded-xl p-4">
-                              <div className="flex items-start gap-3">
-                                <div className="w-5 h-5 bg-amber-500 rounded-full flex items-center justify-center mt-0.5">
-                                  <span className="text-xs text-white font-bold">!</span>
-                                </div>
-                                <div>
-                                  <div className="font-medium text-amber-800 dark:text-amber-200 mb-1">Risk Warning</div>
-                                  <div className="text-sm text-amber-700 dark:text-amber-300">
-                                    Maximum loss: {formatCurrency(opp.maxLossAmount || scenario.contractCost)} ({maxLossPercentDisplay.toFixed(1)}% of investment). Options can expire worthless, and you could lose your entire investment.
-                                  </div>
-                                </div>
-                              </div>
-                            </div>
-                          </div>
-                        </div>
-
-                        <div className="grid grid-cols-2 md:grid-cols-5 gap-4 mt-6">
-                          <div className="bg-slate-50 dark:bg-slate-800 rounded-2xl p-4">
-                            <div className="text-xs font-medium text-slate-600 dark:text-slate-400 mb-1">Potential Return</div>
-                            <div className="text-lg font-semibold text-emerald-600">{opp.potentialReturn.toFixed(1)}%</div>
-                            <div className="text-xs text-slate-500 dark:text-slate-400">≈ {formatCurrency(potentialReturnDisplay)}</div>
-                          </div>
-                          <div className="bg-slate-50 dark:bg-slate-800 rounded-2xl p-4">
-                            <div className="text-xs font-medium text-slate-600 dark:text-slate-400 mb-1">Max Return</div>
-                            <div className="text-lg font-semibold text-emerald-600">{opp.maxReturn.toFixed(1)}%</div>
-                            <div className="text-xs text-slate-500 dark:text-slate-400">≈ {formatCurrency(maxReturnDisplay)}</div>
-                          </div>
-                          <div className="bg-slate-50 dark:bg-slate-800 rounded-2xl p-4">
-                            <div className="text-xs font-medium text-slate-600 dark:text-slate-400 mb-1">Max Loss</div>
-                            <div className="text-lg font-semibold text-red-600">{maxLossPercentDisplay.toFixed(1)}%</div>
-                            <div className="text-xs text-slate-500 dark:text-slate-400">≈ {formatCurrency(maxLossDisplay)}</div>
-                            {opp.riskRewardRatio && opp.riskRewardRatio >= 3 && (
-                              <div className="mt-1 inline-flex items-center gap-1 px-2 py-1 bg-emerald-100 dark:bg-emerald-900/50 text-emerald-700 dark:text-emerald-300 rounded-full text-xs font-medium">
-                                <span>R:R {opp.riskRewardRatio.toFixed(1)}:1</span>
-                              </div>
-                            )}
-                          </div>
-                          <div className="bg-slate-50 dark:bg-slate-800 rounded-2xl p-4">
-                            <div className="text-xs font-medium text-slate-600 dark:text-slate-400 mb-1">Breakeven</div>
-                            <div className="text-lg font-semibold text-slate-900 dark:text-white">
-                              {formatDisplayCurrency(opp.breakevenPrice)}
-                            </div>
-                            <div className="text-xs text-slate-500 dark:text-slate-400">Move needed to breakeven</div>
-                          </div>
-                          <div className="bg-slate-50 dark:bg-slate-800 rounded-2xl p-4">
-                            <div className="text-xs font-medium text-slate-600 dark:text-slate-400 mb-1">Win Probability</div>
-                            <div className="text-lg font-semibold text-cyan-600">{probabilitySummary}</div>
-                            <div className="text-xs text-slate-500 dark:text-slate-400">Model-estimated probability</div>
-                          </div>
-                        </div>
-
-                        {/* Additional opportunity details */}
-                        <div className="mt-4 space-y-3">
-                          <div className="bg-white/80 dark:bg-slate-900/80 rounded-xl p-4 border border-slate-200/60 dark:border-slate-700/40">
-                            <div className="grid grid-cols-2 gap-4 text-sm">
-                              <div>
-                                <span className="text-slate-600 dark:text-slate-400">Strike:</span>
-                                <span className="ml-2 font-medium">${opp.strikePrice}</span>
-                              </div>
-                              <div>
-                                <span className="text-slate-600 dark:text-slate-400">Type:</span>
-                                <span className="ml-2 font-medium capitalize">{opp.optionType}</span>
-                              </div>
-                              <div>
-                                <span className="text-slate-600 dark:text-slate-400">Expiry:</span>
-                                <span className="ml-2 font-medium">{new Date(opp.expiryDate).toLocaleDateString()}</span>
-                              </div>
-                              <div>
-                                <span className="text-slate-600 dark:text-slate-400">DTE:</span>
-                                <span className="ml-2 font-medium">{opp.daysToExpiry} days</span>
-                              </div>
-                            </div>
-                          </div>
-                        </div>
-                      </div>
-                    </div>
-                  </div>
-                )
-              })}
-=======
               {sortedOpportunities.map((opp) => 
                 renderOpportunityCard(opp, investmentAmount, calculateInvestmentScenario, formatCurrency, safeToFixed)
               )}
->>>>>>> ab6d0311
             </div>
           </div>
         )}
