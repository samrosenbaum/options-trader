--- conflicted
+++ resolved
@@ -829,22 +829,6 @@
                       </div>
                     )}
 
-<<<<<<< HEAD
-                    <div className="mb-6">
-                      <h4 className="font-semibold text-slate-900 dark:text-white mb-3">Why This Trade Makes Sense</h4>
-                      <div className="space-y-4">
-                        <div className="bg-slate-50 dark:bg-slate-800 rounded-2xl p-4">
-                          <h5 className="font-medium text-slate-900 dark:text-white mb-2">Trade Logic</h5>
-                          <p className="text-sm text-slate-700 dark:text-slate-300 leading-relaxed">{getTradeLogic(opp)}</p>
-                        </div>
-
-                        <div className="bg-slate-50 dark:bg-slate-800 rounded-2xl p-4">
-                          <h5 className="font-medium text-slate-900 dark:text-white mb-2">What the Greeks Tell Us</h5>
-                          <div className="space-y-2">
-                            {getGreeksExplanation(opp).map((explanation, i) => (
-                              <p key={i} className="text-sm text-slate-700 dark:text-slate-300">• {explanation}</p>
-                            ))}
-=======
                       {renderMoveThesis(opp)}
 
                       {/* Risk Assessment */}
@@ -877,7 +861,6 @@
                             {opp.breakevenPrice !== null && (
                               <span>Breakeven ${opp.breakevenPrice.toFixed(2)}</span>
                             )}
->>>>>>> 79d5e413
                           </div>
                         </div>
 
